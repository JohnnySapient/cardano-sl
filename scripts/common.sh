#!/usr/bin/env bash

base_common="$( cd "$( dirname "${BASH_SOURCE[0]}" )" && pwd )"

function find_binary {
  pushd $base_common/.. > /dev/null
  binpath=$(stack path --local-install-root)/bin
  popd > /dev/null
  echo "$binpath"/$1
}

function find_build_binary {
  pushd $base_common/.. > /dev/null
  binpath=$(stack path --dist-dir)/build
  popd > /dev/null
  echo "$binpath"/$1/$1
}

function ensure_run {
  run_dir="$base_common/../run"
  mkdir -p "$run_dir"
}

LOGS_TIME=`date '+%F_%H%M%S'`

function ensure_logs {
  logs_dir="$base_common/../logs/$LOGS_TIME"
  mkdir -p "$logs_dir"
}

function dump_path {
    ensure_logs
    echo -n "$logs_dir/dump/$1"
}

function logs {
  ensure_logs

  local log_file=$1
  local conf_dir="$logs_dir/conf"
  local template_name="log-template.yaml"
  if [[ "$LOG_TEMPLATE" != "" ]]; then
    template_name="$LOG_TEMPLATE"
  fi
  local template="$base_common/$template_name"

  mkdir -p "$conf_dir"
  mkdir -p "$logs_dir/dump"

  local conf_file="$conf_dir/$log_file.yaml"
  cat "$template" \
    | sed "s/{{file}}/$log_file/g" \
    > "$conf_file"
  echo -n " --json-log=$logs_dir/node$i.json "
  echo -n " --logs-prefix $logs_dir --log-config $conf_file "
}

function get_port {
  local i=$1
  local i2=$i
  if [[ $i -lt 10 ]]; then
    i2="0$i"
  fi
  echo "30$i2"
}

function dht_key {
  local i=$1
  local i2=$i
  if [[ $i -lt 10 ]]; then
    i2="0$i"
  fi

  $(find_binary cardano-dht-keygen) 000000000000$i2 | tr -d '\n'
}

function peer_config {
  local j=$1
  echo -n " --kademlia-peer 127.0.0.1:"`get_port $j`'/'`dht_key $j`
}

function dht_config {
  local i="$1"
  shift
  local j=0
  if [[ "$1" == "all" ]]; then
    n=$2
    while [[ $j -lt $n ]]; do
        peer_config $j
        j=$((j+1))
    done
    echo -n " --explicit-initial --disable-propagation"
  else
    while [[ $# -gt 0 ]]; do
      peer_config $1
      shift
    done
  fi

  if [[ "$i" != "rand" ]]; then
    echo -n " --kademlia-id "`dht_key $i`
  fi
}

function node_cmd {
  local i=$1
  local dht_cmd=$2
  local is_stat=$3
  local stake_distr=$4
  local wallet_args=$5
  local kademlia_dump_path=$6
  local system_start=$7
  local peer_id=$8
  local st=''
  local reb=''
  local ssc_algo=''
  local web=''

  ensure_run

  keys_args="--vss-genesis $i --spending-genesis $i"
  if [[ "$CSL_PRODUCTION" != "" ]]; then
      keys_args="--keyfile \"secrets/secret-$((i+1)).key\""
  fi

  if [[ "$SSC_ALGO" != "" ]]; then
    ssc_algo=" --ssc-algo $SSC_ALGO "
  fi
  if [[ $NO_REBUILD == "" ]]; then
    reb=" --rebuild-db "
  fi
  if [[ $is_stat != "" ]]; then
    stats=" --stats "
  fi
  if [[ "$REPORT_SERVER" != "" ]]; then
    report_server=" --report-server $REPORT_SERVER "
  fi
  if [[ $i == "0" ]]; then
    if [[ $CARDANO_WEB != "" ]]; then
      web=" --web "
    fi
  fi
  if [[ "$CSL_RTS" != "" ]] && [[ $i -eq 0 ]]; then
    rts_opts="+RTS -N -pa -A6G -qg -RTS"
  fi

  echo -n "$(find_binary cardano-node) --db-path $run_dir/node-db$i $rts_opts  $reb $keys_args"

  $dht_cmd

  monitor_port=$((8000+$i))

  echo -n " --address 127.0.0.1:"`get_port $i`
  echo -n " --listen 127.0.0.1:"`get_port $i`
  echo -n " --kademlia-address 127.0.0.1:"`get_port $i`
  echo -n " $(logs node$i.log) $time_lord $stats"
  echo -n " $stake_distr $ssc_algo "
  echo -n " $web "
  echo -n " $report_server "
  echo -n " $wallet_args "
  echo -n " --kademlia-dump-path  $(dump_path $kademlia_dump_path)"
  echo -n " --system-start $system_start"
<<<<<<< HEAD
  echo -n " --monitor-port $monitor_port +RTS -T -RTS "
=======
  echo -n " --peer-id $peer_id"
  # echo -n " --monitor-port $monitor_port +RTS -T -RTS "
>>>>>>> c7ce13d0
  echo ''
}

function has_nix {
    which nix-shell 2> /dev/null
    return $?
}

function stack_build {
    if [[ `has_nix` == 0 ]]; then
        echo "Building with nix-shell"
        stack --nix build --test --no-run-tests --bench --no-run-benchmarks --fast
    else
        echo "Building normally"
        stack build --test --no-run-tests --bench --no-run-benchmarks --fast
    fi
}<|MERGE_RESOLUTION|>--- conflicted
+++ resolved
@@ -160,12 +160,8 @@
   echo -n " $wallet_args "
   echo -n " --kademlia-dump-path  $(dump_path $kademlia_dump_path)"
   echo -n " --system-start $system_start"
-<<<<<<< HEAD
   echo -n " --monitor-port $monitor_port +RTS -T -RTS "
-=======
   echo -n " --peer-id $peer_id"
-  # echo -n " --monitor-port $monitor_port +RTS -T -RTS "
->>>>>>> c7ce13d0
   echo ''
 }
 
