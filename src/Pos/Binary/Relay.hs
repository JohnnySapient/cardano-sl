--- conflicted
+++ resolved
@@ -13,15 +13,7 @@
 import           Pos.Crypto                       (hash)
 import           Pos.Ssc.GodTossing.Types.Message (GtMsgContents (..))
 import           Pos.Txp.Types.Communication      (TxMsgContents (..))
-<<<<<<< HEAD
 import           Pos.Update.Core                  (UpdateProposal, UpdateVote (..))
-import           Pos.Util.Relay                   (DataMsg (..), InvMsg (..), ReqMsg (..))
-=======
-import           Pos.Types                        (TxId)
-import           Pos.Types.Address                (StakeholderId, addressHash)
-import           Pos.Update.Core                  (UpId, UpdateProposal, UpdateVote (..),
-                                                   VoteId)
->>>>>>> 41162d6e
 
 instance (Bi tag, Bi key) => Bi (InvMsg key tag) where
     put InvMsg {..} = put imTag >> put imKeys
@@ -31,37 +23,14 @@
     put ReqMsg {..} = put rmTag >> put rmKeys
     get = liftM2 ReqMsg get get
 
-<<<<<<< HEAD
 instance Bi (DataMsg GtMsgContents) where
     put (DataMsg dmContents) = put dmContents
     get = DataMsg <$> get
 
 instance Bi (DataMsg TxMsgContents) where
     put (DataMsg (TxMsgContents dmTx dmWitness dmDistr)) =
-=======
-instance Bi (DataMsg StakeholderId GtMsgContents) where
-    put DataMsg {..} = do
-        put dmContents
-        case dmContents of
-            MCShares _         -> put dmKey
-            MCOpening _        -> put dmKey
-            MCCommitment _     -> pass
-            MCVssCertificate _ -> pass
-    get = do
-        dmContents <- get
-        dmKey <- case dmContents of
-            MCCommitment (pk, _, _)              -> pure $ addressHash pk
-            MCVssCertificate VssCertificate {..} -> pure $ addressHash vcSigningKey
-            _                                    -> get
-        return $ DataMsg {..}
-
-instance Bi (DataMsg TxId TxMsgContents) where
-    put (DataMsg (TxMsgContents dmTx dmWitness dmDistr) _) =
->>>>>>> 41162d6e
         put dmTx >> put dmWitness >> put dmDistr
-    get = do
-      conts <- TxMsgContents <$> get <*> get <*> get
-      pure $ DataMsg conts
+    get = DataMsg <$> (TxMsgContents <$> get <*> get <*> get)
 
 instance Bi (DataMsg (UpdateProposal, [UpdateVote])) where
     put (DataMsg dmContents) = put dmContents
