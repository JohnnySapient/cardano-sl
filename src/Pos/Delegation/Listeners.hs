--- conflicted
+++ resolved
@@ -20,11 +20,7 @@
 
 
 import           Pos.Binary.Communication   ()
-<<<<<<< HEAD
 import           Pos.Communication.Protocol (ListenerSpec, OutSpecs, SendActions (..),
-=======
-import           Pos.Communication.Protocol (ListenerSpec, OutSpecs, SendActions,
->>>>>>> 5e348eab
                                              listenerOneMsg, mergeLs, oneMsgH, toOutSpecs)
 import           Pos.Context                (getNodeContext, ncBlkSemaphore,
                                              ncPropagation)
