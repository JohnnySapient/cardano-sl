{-# LANGUAGE AllowAmbiguousTypes   #-}
{-# LANGUAGE CPP                   #-}
{-# LANGUAGE ConstraintKinds       #-}
{-# LANGUAGE FlexibleContexts      #-}
{-# LANGUAGE LambdaCase            #-}
{-# LANGUAGE MultiParamTypeClasses #-}
{-# LANGUAGE ScopedTypeVariables   #-}
{-# LANGUAGE TemplateHaskell       #-}

-- | Runners in various modes.

module Pos.Launcher.Runner
       (
         -- * High level runners
         runRawRealMode
       , runProductionMode
       , runStatsMode
       , runServiceMode

         -- * Service runners
       , runSupporterReal
       , runTimeSlaveReal
       , runTimeLordReal

       -- * Exported for custom usage in CLI utils
       , addDevListeners
       , bracketDHTInstance
       , runTimed
       ) where

import           Control.Concurrent.MVar      (newEmptyMVar, newMVar, takeMVar,
                                               tryReadMVar)
import           Control.Monad                (fail)
import           Control.Monad.Catch          (bracket)
import           Control.Monad.Trans.Control  (MonadBaseControl)
import           Control.Monad.Trans.Resource (allocate, runResourceT)
import           Control.TimeWarp.Rpc         (Dialog, Transfer, commLoggerName,
                                               runDialog, runTransfer)
import           Control.TimeWarp.Timed       (MonadTimed, currentTime, fork, killThread,
                                               repeatForever, runTimedIO, sec)

import           Data.Acquire                 (withEx)
import           Data.List                    (nub)
import qualified Data.Time                    as Time
import           Formatting                   (build, sformat, shown, (%))
import           System.Directory             (doesDirectoryExist,
                                               removeDirectoryRecursive)
import           System.FilePath              ((</>))
import           System.Wlog                  (LoggerName (..), WithLogger, logDebug,
                                               logInfo, logWarning, releaseAllHandlers,
                                               traverseLoggerConfig, usingLoggerName)
import           Universum

import           Pos.Binary                   ()
import           Pos.CLI                      (readLoggerConfig)
import           Pos.Communication            (SysStartRequest (..), allListeners,
                                               noCacheMessageNames, sysStartReqListener,
                                               sysStartReqListenerSlave,
                                               sysStartRespListener)
import           Pos.Constants                (RunningMode (..), defaultPeers,
                                               isDevelopment, runningMode)
import           Pos.DHT                      (BiP (..), ListenerDHT,
                                               MonadDHT (..), mapListenerDHT,
                                               sendToNeighbors)
#ifdef WITH_ROCKS
import qualified Pos.Modern.DB                as Modern
#endif
import           Pos.Context                  (ContextHolder (..), NodeContext (..),
                                               runContextHolder)
import           Pos.DHT.Class                (DHTPacking, MonadDHTDialog)
import           Pos.DHT.Real                 (KademliaDHT, KademliaDHTConfig (..),
                                               KademliaDHTInstance,
                                               KademliaDHTInstanceConfig (..),
                                               runKademliaDHT, startDHTInstance,
                                               stopDHTInstance)
import           Pos.Launcher.Param           (BaseParams (..), LoggingParams (..),
                                               NodeParams (..))
import           Pos.Ssc.Class                (SscConstraint, SscNodeContext, SscParams,
                                               sscCreateNodeContext)
import           Pos.Ssc.LocalData            (runSscLDImpl)
import           Pos.State                    (NodeState, closeState, openMemState,
                                               openState, runDBHolder)
import           Pos.State.Storage            (storageFromUtxo)
import           Pos.Statistics               (getNoStatsT, runStatsT)
import           Pos.Types                    (Timestamp (Timestamp), timestampF)
import           Pos.Util                     (runWithRandomIntervals)
import           Pos.Worker                   (statsWorkers)
import           Pos.WorkMode                 (ProductionMode,
                                               RawRealMode, ServiceMode, SocketState,
                                               StatsMode,
                                               runTxLDImpl)

----------------------------------------------------------------------------
-- Service node runners
----------------------------------------------------------------------------

-- | Runs node as time-slave inside IO monad.
runTimeSlaveReal :: KademliaDHTInstance -> BaseParams -> IO Timestamp
runTimeSlaveReal inst bp = do
    mvar <- liftIO newEmptyMVar
    runServiceMode inst bp (listeners mvar) $
      case runningMode of
         Development -> do
           tId <- fork $
             runWithRandomIntervals (sec 10) (sec 60) $ liftIO (tryReadMVar mvar) >>= \case
                 Nothing -> do
                    logInfo "Asking neighbors for system start"
                    (void $ sendToNeighbors SysStartRequest) `catchAll`
                       \e -> logDebug $ sformat
                       ("Error sending SysStartRequest to neighbors: " % shown) e
                 Just _ -> fail "Close thread"
           t <- liftIO $ takeMVar mvar
           killThread tId
           t <$ logInfo (sformat ("[Time slave] adopted system start " % timestampF) t)
         Production ts -> logWarning "Time slave launched in Production" $> ts
  where
    listeners mvar =
      if isDevelopment
         then [sysStartReqListenerSlave, sysStartRespListener mvar]
         else []

-- | Runs time-lord to acquire system start.
runTimeLordReal :: LoggingParams -> IO Timestamp
runTimeLordReal lp@LoggingParams{..} = loggerBracket lp $ do
    t <- getCurTimestamp
    usingLoggerName lpRunnerTag (doLog t) $> t
  where
    doLog t = do
        realTime <- liftIO Time.getZonedTime
        logInfo (sformat ("[Time lord] System start: " %timestampF%", i. e.: "%shown) t realTime)

runSupporterReal :: KademliaDHTInstance -> BaseParams -> IO ()
runSupporterReal inst bp = runServiceMode inst bp [] $ do
    supporterKey <- currentNodeKey
    logInfo $ sformat ("Supporter key: " % build) supporterKey
    repeatForever (sec 5) (const . return $ sec 5) $
        getKnownPeers >>= logInfo . sformat ("Known peers: " % build)

----------------------------------------------------------------------------
-- High level runners
----------------------------------------------------------------------------

-- | RawRealMode runner.
runRawRealMode
    :: forall ssc c.
       SscConstraint ssc
    => KademliaDHTInstance
    -> NodeParams
    -> SscParams ssc
    -> [ListenerDHT SocketState (RawRealMode ssc)]
    -> RawRealMode ssc c
    -> IO c
runRawRealMode inst np@NodeParams {..} sscnp listeners action = runResourceT $ do
    lift $ setupLoggers lp
    legacyDB <- snd <$> allocate openDb closeDb
#ifdef WITH_ROCKS
    modernDBs <- Modern.openNodeDBs (npDbPathM </> "zhogovo")
#endif
    let run db =
            runTimed lpRunnerTag .
            runDBHolder db .
#ifdef WITH_ROCKS
            Modern.runDBHolder modernDBs .
#endif
            withEx (sscCreateNodeContext @ssc sscnp) $ flip (runCH np) .
            runSscLDImpl .
            runTxLDImpl .
            runKDHT inst npBaseParams listeners $
            nodeStartMsg npBaseParams >> action
    lift $ run legacyDB
  where
    lp@LoggingParams {..} = bpLoggingParams npBaseParams
    mStorage = storageFromUtxo <$> npCustomUtxo
    openDb :: IO (NodeState ssc)
    openDb = do
        -- we rebuild DB manually, because we need to remove
        -- everything in npDbPath
        let rebuild fp =
                whenM ((npRebuildDb &&) <$> doesDirectoryExist fp) $
                removeDirectoryRecursive fp
        whenJust npDbPath rebuild
        runTimed lpRunnerTag $
            maybe
                (openMemState mStorage)
                (openState mStorage False)
                ((</> "main") <$> npDbPath)
    closeDb :: NodeState ssc -> IO ()
    closeDb = closeState

-- | ProductionMode runner.
runProductionMode
    :: forall ssc a.
       SscConstraint ssc
    => KademliaDHTInstance -> NodeParams -> SscParams ssc ->
       ProductionMode ssc a -> IO a
runProductionMode inst np sscnp = runRawRealMode inst np sscnp listeners . getNoStatsT
  where
    listeners = addDevListeners @ssc np noStatsListeners
    noStatsListeners = map (mapListenerDHT getNoStatsT) (allListeners @ssc)

-- | StatsMode runner.
-- [CSL-169]: spawn here additional listener, which would accept stat queries
-- can be done as part of refactoring (or someone who will refactor will create new issue).
runStatsMode
    :: forall ssc a.
       SscConstraint ssc
    => KademliaDHTInstance -> NodeParams -> SscParams ssc -> StatsMode ssc a
    -> IO a
runStatsMode inst np sscnp action = runRawRealMode inst np sscnp listeners $ runStatsT $ do
    mapM_ fork statsWorkers
    action
  where
    listeners = addDevListeners @ssc np sListeners
    sListeners = map (mapListenerDHT runStatsT) $ allListeners @ssc

-- | ServiceMode runner.
runServiceMode
    :: KademliaDHTInstance
    -> BaseParams
    -> [ListenerDHT SocketState ServiceMode]
    -> ServiceMode a
    -> IO a
runServiceMode inst bp@BaseParams{..} listeners action = loggerBracket bpLoggingParams $ do
    runTimed (lpRunnerTag bpLoggingParams) . runKDHT inst bp listeners $
        nodeStartMsg bp >> action

----------------------------------------------------------------------------
-- Lower level runners
----------------------------------------------------------------------------

runKDHT
    :: ( MonadBaseControl IO m
       , WithLogger m
       , MonadIO m
       , MonadTimed m
       , MonadMask m
       , MonadDHTDialog SocketState m)
    => KademliaDHTInstance
    -> BaseParams
    -> [ListenerDHT SocketState (KademliaDHT m)]
    -> KademliaDHT m a
    -> m a
runKDHT dhtInstance BaseParams {..} listeners = runKademliaDHT kadConfig
  where
    kadConfig =
      KademliaDHTConfig
      { kdcPort = bpPort
      , kdcListeners = listeners
      , kdcMessageCacheSize = 1000000
      , kdcEnableBroadcast = True
      , kdcNoCacheMessageNames = noCacheMessageNames
      , kdcDHTInstance = dhtInstance
      }

runCH :: MonadIO m
      => NodeParams -> SscNodeContext ssc -> ContextHolder ssc m a -> m a
runCH NodeParams {..} sscNodeContext act =
    flip runContextHolder act . ctx =<<
    liftIO (maybe (pure Nothing) (fmap Just . newMVar) npJLFile)
  where
    ctx jlFile =
        NodeContext
        { ncSystemStart = npSystemStart
        , ncSecretKey = npSecretKey
        , ncTimeLord = npTimeLord
        , ncJLFile = jlFile
        , ncDbPath = npDbPath
        , ncSscContext = sscNodeContext
<<<<<<< HEAD
        , ncMalicious = npMalicious
        , ncMalicious' = npMalicious'
=======
        , ncPropagation = npPropagation
>>>>>>> 7bfdddec
        }

runTimed :: LoggerName -> Dialog DHTPacking (Transfer SocketState) a -> IO a
runTimed loggerName =
    runTimedIO .
    usingLoggerName loggerName . runTransfer initSocketState . runDialog BiP
  where
    initSocketState :: IO SocketState
    initSocketState = return ()

----------------------------------------------------------------------------
-- Utilities
----------------------------------------------------------------------------

nodeStartMsg :: WithLogger m => BaseParams -> m ()
nodeStartMsg BaseParams {..} = logInfo msg
  where
    msg = sformat ("Started node, joining to DHT network " %build) bpDHTPeers

-- | Get current time as Timestamp. It is intended to be used when you
-- launch the first node. It doesn't make sense in emulation mode.
getCurTimestamp :: IO Timestamp
getCurTimestamp = Timestamp <$> runTimedIO currentTime

setupLoggers :: MonadIO m => LoggingParams -> m ()
setupLoggers LoggingParams{..} = do
    lpLoggerConfig <- readLoggerConfig lpConfigPath
    traverseLoggerConfig (commMapper . dhtMapper) lpLoggerConfig lpHandlerPrefix
  where
    commMapper name | name == "comm" = commLoggerName
                    | otherwise      = name
    dhtMapper  name | name == "dht"  = dhtLoggerName (Proxy :: Proxy (RawRealMode ssc))
                    | otherwise      = name

loggerBracket :: LoggingParams -> IO a -> IO a
loggerBracket lp = bracket_ (setupLoggers lp) releaseAllHandlers

-- | RAII for node starter.
addDevListeners :: NodeParams
                -> [ListenerDHT SocketState (RawRealMode ssc)]
                -> [ListenerDHT SocketState (RawRealMode ssc)]
addDevListeners NodeParams{..} ls =
    if isDevelopment
    then sysStartReqListener npSystemStart : ls
    else ls

bracketDHTInstance
    :: BaseParams -> (KademliaDHTInstance -> IO a) -> IO a
bracketDHTInstance BaseParams {..} = bracket acquire release
  where
    loggerName = lpRunnerTag bpLoggingParams
    acquire = runTimed loggerName $ startDHTInstance instConfig
    release = runTimed loggerName . stopDHTInstance
    instConfig =
      KademliaDHTInstanceConfig
      { kdcKeyOrType = bpDHTKeyOrType
      , kdcPort = bpPort
      , kdcInitialPeers = nub $ bpDHTPeers ++ defaultPeers
      , kdcExplicitInitial = bpDHTExplicitInitial
      }<|MERGE_RESOLUTION|>--- conflicted
+++ resolved
@@ -266,12 +266,9 @@
         , ncJLFile = jlFile
         , ncDbPath = npDbPath
         , ncSscContext = sscNodeContext
-<<<<<<< HEAD
         , ncMalicious = npMalicious
         , ncMalicious' = npMalicious'
-=======
         , ncPropagation = npPropagation
->>>>>>> 7bfdddec
         }
 
 runTimed :: LoggerName -> Dialog DHTPacking (Transfer SocketState) a -> IO a
