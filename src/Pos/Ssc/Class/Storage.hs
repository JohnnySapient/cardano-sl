--- conflicted
+++ resolved
@@ -22,12 +22,8 @@
 import           Pos.Lrc.Types        (RichmenStake)
 import           Pos.Ssc.Class.Types  (Ssc (..))
 import           Pos.Types            (Block, EpochIndex, SharedSeed)
-<<<<<<< HEAD
-import           Pos.Util             (NE, NewestFirst, OldestFirst)
+import           Pos.Util.Chrono      (NE, NewestFirst, OldestFirst)
 import           Pos.Util.Context     (HasContext)
-=======
-import           Pos.Util.Chrono      (NE, NewestFirst, OldestFirst)
->>>>>>> 8fa16f57
 
 ----------------------------------------------------------------------------
 -- Modern
