{-# LANGUAGE ConstraintKinds     #-}
{-# LANGUAGE Rank2Types          #-}
{-# LANGUAGE ScopedTypeVariables #-}
{-# LANGUAGE TemplateHaskell     #-}
{-# LANGUAGE TypeFamilies        #-}

-- | Instance of SscStorageClass.

module Pos.Ssc.GodTossing.Storage
       ( -- * Instances
         -- ** instance SscStorageClass SscGodTossing
         getGlobalCerts
       , gtGetGlobalState
       ) where

import           Control.Lens                   (to, (%=), (.=), (<>=))
import           Control.Monad.Reader           (ask)
import           Data.Default                   (def)
import qualified Data.HashMap.Strict            as HM
import qualified Data.HashSet                   as HS
import qualified Data.List.NonEmpty             as NE
import           Formatting                     (sformat, (%))
import           Serokell.Util.Text             (listJson)
import           Serokell.Util.Verify           (VerificationRes (..), isVerSuccess,
                                                 verifyGeneric)
import           System.Wlog                    (WithLogger, logDebug)
import           Universum

import           Pos.Binary.Ssc                 ()
import           Pos.Constants                  (epochSlots, vssMaxTTL)
import           Pos.DB                         (DBError (DBMalformed), MonadDB,
                                                 getBlockHeader, loadBlocksWhile)
import           Pos.Lrc.Types                  (Richmen)
import           Pos.Ssc.Class.Storage          (SscStorageClass (..))
import           Pos.Ssc.Class.Types            (Ssc (..))
import           Pos.Ssc.Extra.MonadGS          (MonadSscGS (..), sscRunGlobalQuery)
import           Pos.Ssc.GodTossing.Error       (SeedError)
import           Pos.Ssc.GodTossing.Functions   (checkCommShares,
                                                 checkOpeningMatchesCommitment,
                                                 checkShares, computeParticipants,
                                                 isCommitmentIdx, isOpeningIdx,
                                                 isSharesIdx, verifyGtPayload)
import           Pos.Ssc.GodTossing.Genesis     (genesisCertificates)
import           Pos.Ssc.GodTossing.Seed        (calculateSeed)
import           Pos.Ssc.GodTossing.Types       (GtGlobalState (..), GtPayload (..),
                                                 SscGodTossing, VssCertificatesMap,
                                                 gsCommitments, gsOpenings, gsShares,
                                                 gsVssCertificates, vcVssKey,
                                                 _gpCertificates)
import           Pos.Ssc.GodTossing.Types.Base  (VssCertificate (..))
import qualified Pos.Ssc.GodTossing.VssCertData as VCD
<<<<<<< HEAD
import           Pos.Types                      (Block, EpochIndex, EpochOrSlot (..),
                                                 HeaderHash, SharedSeed, SlotId (..),
                                                 addressHash, blockMpc, blockSlot,
                                                 epochIndexL, epochOrSlot, epochOrSlotG,
                                                 gbHeader)
import           Pos.Util                       (NE, NewestFirst (..), OldestFirst,
                                                 readerToState)
=======
import           Pos.Types                      (Block, EpochIndex, HeaderHash, NEBlocks,
                                                 SharedSeed, SlotId (..), addressHash,
                                                 blockMpc, blockSlot, epochIndexL,
                                                 epochOrSlot, epochOrSlotG, gbHeader,
                                                 prevBlockL)
import           Pos.Util                       (readerToState)
>>>>>>> 251dc413

type GSQuery a  = forall m . (MonadReader GtGlobalState m, WithLogger m) => m a
type GSUpdate a = forall m . (MonadState GtGlobalState m) => m a

instance SscStorageClass SscGodTossing where
    sscLoadGlobalState = mpcLoadGlobalState
    sscApplyBlocksM = mpcApplyBlocks
    sscRollbackM = mpcRollback
    sscVerifyBlocksM = mpcVerifyBlocks
    sscCalculateSeedM = calculateSeedQ

gtGetGlobalState
    :: (MonadSscGS SscGodTossing m)
    => m GtGlobalState
gtGetGlobalState = sscRunGlobalQuery ask

getGlobalCerts
    :: (MonadSscGS SscGodTossing m)
    => SlotId -> m VssCertificatesMap
getGlobalCerts sl =
    sscRunGlobalQuery $
        VCD.certs .
        VCD.setLastKnownSlot sl <$>
        view (gsVssCertificates)

-- I doubt that crucialSlot is correct
-- | Verified certs for slotId
-- getVerifiedCerts :: (MonadSscGS SscGodTossing m) => SlotId -> m VssCertificatesMap
-- getVerifiedCerts (crucialSlot . siEpoch -> crucSlotId) =
--     sscRunGlobalQuery $
--         VCD.certs . VCD.setLastKnownSlot crucSlotId <$> view gsVssCertificates

-- | Verify that if one adds given block to the current chain, it will
-- remain consistent with respect to SSC-related data.
mpcVerifyBlock :: Bool -> Richmen -> Block SscGodTossing -> GSQuery VerificationRes
-- Genesis blocks don't have any SSC data.
mpcVerifyBlock _ _ (Left _) = return VerSuccess
-- Main blocks have commitments, openings, shares and VSS
-- certificates.  We optionally (depending on verifyPure argument) use
-- verifyGtPayload to make the most general checks and also use global
-- data to make more checks using this data.
mpcVerifyBlock verifyPure richmen (Right b) = do
    let SlotId{siSlot = slotId} = b ^. blockSlot
        payload      = b ^. blockMpc
        curEpoch = siEpoch $ b ^. blockSlot
        blockCerts = _gpCertificates payload
        richmenSet = HS.fromList $ NE.toList richmen

    globalCommitments <- view gsCommitments
    globalOpenings    <- view gsOpenings
    globalShares      <- view gsShares
    globalCerts       <- VCD.certs <$> view gsVssCertificates

    let isComm  = (isCommitmentIdx slotId, "slotId doesn't belong commitment phase")
        isOpen  = (isOpeningIdx slotId, "slotId doesn't belong openings phase")
        isShare = (isSharesIdx slotId, "slotId doesn't belong share phase")
        participants = computeParticipants richmen globalCerts


    -- For commitments we
    --   * check that the nodes haven't already sent their commitments before
    --     in some different block
    --   * check that a VSS certificate is present for the committing nodeg
    --   * every commitment owner has enough (mpc+delegated) stake
    let commChecks comms =
            [ isComm
            , (all (`HM.member` participants)
                   (HM.keys comms),
                   "some committing nodes haven't sent a VSS certificate")
            , (all (not . (`HM.member` globalCommitments))
                   (HM.keys comms),
                   "some nodes have already sent their commitments")
            , (all (checkCommShares vssPublicKeys) (toList comms),
                   "some commShares has been generated on wrong participants")
            -- [CSL-206]: check that share IDs are different.
            ]
          where
            vssPublicKeys = map vcVssKey $ toList participants

    -- For openings, we check that
    --   * the opening isn't present in previous blocks
    --   * corresponding commitment is present
    --   * the opening matches the commitment
    let openChecks opens =
            [ isOpen
            , (all (not . (`HM.member` globalOpenings))
                   (HM.keys opens),
                   "some nodes have already sent their openings")
            , (all (`HM.member` globalCommitments) (HM.keys opens),
                   "some openings don't have corresponding commitments")
            , (all (checkOpeningMatchesCommitment globalCommitments) (HM.toList opens),
                   "some openings don't match corresponding commitments")
            ]

    -- For shares, we check that
    --   * shares have corresponding commitments
    --   * these shares weren't sent before
    --   * if encrypted shares (in commitments) are decrypted, they match
    --     decrypted shares
    -- We don't check whether shares match the openings.
    let shareChecks shares =
            [ isShare
            , (all (`HS.member` richmenSet) $ HM.keys shares,
                   "some shares are posted by stakeholders that don't have enough stake")
            -- We intentionally don't check, that nodes which decrypted shares
            -- sent its commitments.
            -- If node decrypted shares correctly, such node is useful for us, despite of
            -- it didn't send its commitment.
            , (all (`HM.member` globalCommitments)
                   (concatMap HM.keys $ toList shares),
                   "some shares don't have corresponding commitments")
            , (null (shares `HM.intersection` globalShares),
                   "some shares have already been sent")
            , (all (uncurry (checkShares globalCommitments globalOpenings globalCerts))
                   (HM.toList shares),
                   "some decrypted shares don't match encrypted shares \
                   \in the corresponding commitment")
            ]

    let certChecks certs =
            [
              (all (maybe True ((==) curEpoch . vcExpiryEpoch) . (`HM.lookup` globalCerts))
                   (HM.keys certs),
                   "some VSS certificates have been resubmitted \
                   \earlier than expiry epoch")
            , (all ((`HS.member` richmenSet) . addressHash . vcSigningKey)
                   (HM.elems certs),
                   "some VSS certificates' users are not passing stake threshold")
            ]


    let ourRes = verifyGeneric $ certChecks blockCerts ++
            case payload of
                CommitmentsPayload comms _     -> commChecks comms
                OpeningsPayload        opens _ -> openChecks opens
                SharesPayload         shares _ -> shareChecks shares
                CertificatesPayload          _ -> []

    case ourRes of
        VerSuccess -> return ()
        _          -> logDebug $ sformat
                        ("Richmen = " % listJson % ", certs = " %listJson% ", GT participants = " %listJson)
                        richmen (HM.keys globalCerts) (HM.keys participants)

    let pureRes = if verifyPure
                  then verifyGtPayload (b ^. gbHeader) payload
                  else mempty
    return (pureRes <> ourRes)

-- TODO:
--   ★ verification messages should include block hash/slotId
--   ★ we should stop at first failing block
mpcVerifyBlocks
    :: Bool
    -> Richmen
    -> OldestFirst NE (Block SscGodTossing)
    -> GSQuery VerificationRes
mpcVerifyBlocks verifyPure richmen blocks = do
    curState <- ask
    flip evalStateT curState $ do
        vs <- forM blocks $ \b -> do
            v <- mpcVerifyBlock verifyPure richmen b
            when (isVerSuccess v) $
                mpcProcessBlock b
            return v
        return $ fold vs

-- | Apply sequence of blocks to state. Sequence must be based on last
-- applied block and must be valid.
mpcApplyBlocks :: OldestFirst NE (Block SscGodTossing) -> GSUpdate ()
mpcApplyBlocks = mapM_ mpcProcessBlock

mpcProcessBlock
    :: (SscPayload ssc ~ GtPayload)
    => Block ssc -> GSUpdate ()
mpcProcessBlock blk = do
    case blk of
        -- Genesis blocks don't contain anything interesting, but when they
        -- “arrive”, we clear global commitments and other globals. Not
        -- certificates, though, because we don't want to make nodes resend
        -- them in each epoch.
        Left gb -> do
            let slot = SlotId (gb ^. epochIndexL) 0
            resetGS
            gsVssCertificates %= (VCD.setLastKnownSlot slot)
        -- Main blocks contain commitments, openings, shares, VSS certificates
        Right b -> do
            gsVssCertificates %= VCD.setLastKnownSlot (b ^. blockSlot)
            modify (unionPayload (b ^. blockMpc))

mpcRollback :: NewestFirst NE (Block SscGodTossing) -> GSUpdate ()
mpcRollback (NewestFirst blocks) = do
    let slotMB = prevSlot $ blkSlot $ NE.last blocks
     -- Rollback certs
    case slotMB of
        Nothing   -> gsVssCertificates .= unionCerts genesisCertificates
        Just slot -> gsVssCertificates %= VCD.setLastKnownSlot slot
    -- Rollback other payload
    wasGenesis <- foldM foldStep False blocks
    when wasGenesis resetGS
  where
    foldStep wasGen b
        | wasGen = pure wasGen
        | otherwise = differenceBlock b
    prevSlot si@SlotId {..}
        | siSlot > 0 = Just $ si {siSlot = siSlot - 1}
        | siEpoch > 0 = Just $ SlotId {siEpoch = siEpoch - 1, siSlot = epochSlots - 1}
        -- It means that we are rolling back all main blocks.
        | otherwise = Nothing
    differenceBlock :: Block SscGodTossing -> GSUpdate Bool
    differenceBlock (Left _) = pure True
    differenceBlock (Right b) = do
        let payload = b ^. blockMpc
        case payload of
            CommitmentsPayload comms _ ->
                gsCommitments %= (`HM.difference` comms)
            OpeningsPayload opens _ -> gsOpenings %= (`HM.difference` opens)
            SharesPayload shares _ -> gsShares %= (`HM.difference` shares)
            CertificatesPayload _ -> return ()
        pure False
    blkSlot :: Block ssc -> SlotId
    blkSlot = epochOrSlot (flip SlotId 0) identity . (^. epochOrSlotG)
    unionCerts = (foldl' (flip $ uncurry VCD.insert)) VCD.empty . HM.toList

-- | Calculate leaders for the next epoch.
calculateSeedQ :: EpochIndex -> GSQuery (Either SeedError SharedSeed)
calculateSeedQ _ =
    calculateSeed <$> view gsCommitments <*> view gsOpenings <*>
        view gsShares

mpcLoadGlobalState :: MonadDB SscGodTossing m => HeaderHash -> m GtGlobalState
mpcLoadGlobalState tip = do
    bh <- getBlockHeader tip
    endEpoch <-
          epochOrSlot identity siEpoch <$>
            maybe (throwM $ DBMalformed "No block header with tip")
                  (pure . view epochOrSlotG) bh
    let startEpoch = safeSub endEpoch -- load blocks while >= endEpoch
        whileEpoch b = b ^. epochIndexL >= startEpoch
    blocks <- loadBlocksWhile whileEpoch tip
    let global' = unionBlocks (getNewestFirst blocks)
        global = global'
            & gsVssCertificates %~ unionBlksCerts (reverse (getNewestFirst blocks))
    pure $ if | startEpoch == 0 ->
                   over gsVssCertificates unionGenCerts global
              | otherwise -> global
  where
    setLastKnownEoS (EpochOrSlot eos) vcd
        | Left e <- eos, e == 0 = VCD.empty
        | Left e <- eos = VCD.setLastKnownSlot (SlotId (e - 1) (epochSlots - 1)) vcd
        | Right s <- eos = VCD.setLastKnownSlot s vcd
    safeSub epoch = epoch - min epoch vssMaxTTL
    unionBlckCert vcd block =
        let blkCert = either (const mempty) (^. blockMpc . to _gpCertificates)
            res = foldl' (flip $ uncurry VCD.insert) vcd . HM.toList $ (blkCert block) in
        setLastKnownEoS (block ^. epochOrSlotG) res
    unionBlksCerts blocks gs = foldl' unionBlckCert gs blocks
    unionGenCerts gs = foldl' (flip $ uncurry VCD.insert) gs . HM.toList $ genesisCertificates

----------------------------------------------------------------------------
-- Utilities
----------------------------------------------------------------------------
resetGS :: GSUpdate ()
resetGS = do
    gsCommitments .= mempty
    gsOpenings    .= mempty
    gsShares      .= mempty

unionPayload :: GtPayload -> GtGlobalState -> GtGlobalState
unionPayload payload gs =
    flip execState gs $ do
        case payload of
            CommitmentsPayload comms _ -> gsCommitments <>= comms
            OpeningsPayload opens _    -> gsOpenings <>= opens
            SharesPayload shares _     -> gsShares <>= shares
            CertificatesPayload _      -> pure ()

-- | Union payloads of blocks until meet genesis block
-- Invalid restore of VSS certificates
unionBlocks :: [Block SscGodTossing] -> GtGlobalState
unionBlocks []            = def
unionBlocks (Left _:_)    = def
unionBlocks (Right mb:xs) = unionPayload (mb ^. blockMpc) $ unionBlocks xs<|MERGE_RESOLUTION|>--- conflicted
+++ resolved
@@ -49,7 +49,6 @@
                                                  _gpCertificates)
 import           Pos.Ssc.GodTossing.Types.Base  (VssCertificate (..))
 import qualified Pos.Ssc.GodTossing.VssCertData as VCD
-<<<<<<< HEAD
 import           Pos.Types                      (Block, EpochIndex, EpochOrSlot (..),
                                                  HeaderHash, SharedSeed, SlotId (..),
                                                  addressHash, blockMpc, blockSlot,
@@ -57,14 +56,6 @@
                                                  gbHeader)
 import           Pos.Util                       (NE, NewestFirst (..), OldestFirst,
                                                  readerToState)
-=======
-import           Pos.Types                      (Block, EpochIndex, HeaderHash, NEBlocks,
-                                                 SharedSeed, SlotId (..), addressHash,
-                                                 blockMpc, blockSlot, epochIndexL,
-                                                 epochOrSlot, epochOrSlotG, gbHeader,
-                                                 prevBlockL)
-import           Pos.Util                       (readerToState)
->>>>>>> 251dc413
 
 type GSQuery a  = forall m . (MonadReader GtGlobalState m, WithLogger m) => m a
 type GSUpdate a = forall m . (MonadState GtGlobalState m) => m a
