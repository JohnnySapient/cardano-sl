--- conflicted
+++ resolved
@@ -19,11 +19,7 @@
 import           Pos.Block.Network          (needRecovery, requestTipOuts,
                                              triggerRecovery)
 import           Pos.Block.Pure             (genesisHash)
-<<<<<<< HEAD
 import           Pos.Communication.Protocol (OutSpecs, SendActions, WorkerSpec,
-=======
-import           Pos.Communication.Protocol (NodeId, OutSpecs, SendActions, WorkerSpec,
->>>>>>> e9a1e92c
                                              localWorker, worker)
 import           Pos.Constants              (blkSecurityParam, mdNoBlocksSlotThreshold,
                                              mdNoCommitmentsEpochThreshold)
