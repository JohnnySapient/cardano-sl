--- conflicted
+++ resolved
@@ -19,12 +19,8 @@
 import           System.FilePath              ((</>))
 import           Universum
 
-<<<<<<< HEAD
 import           Pos.Context.Class            (WithNodeContext)
-import           Pos.Context.Functions        (genesisUtxoM)
-=======
-import           Pos.Context                  (WithNodeContext, genesisLeadersM)
->>>>>>> 3da74808
+import           Pos.Context.Functions        (genesisLeadersM)
 import           Pos.DB.Block                 (getBlock, loadBlocksWithUndoWhile,
                                                prepareBlockDB)
 import           Pos.DB.Class                 (MonadDB)
