{-# LANGUAGE ConstraintKinds     #-}
{-# LANGUAGE ScopedTypeVariables #-}
{-# LANGUAGE TemplateHaskell     #-}
{-# LANGUAGE TupleSections       #-}
{-# LANGUAGE TypeOperators       #-}

-- API server logic

module Pos.Explorer.Web.Server
       ( ExplorerMode
       , explorerServeImpl
       , explorerApp
       , explorerHandlers

       -- function useful for socket-io server
       , topsortTxsOrFail
       , getMempoolTxs
       , getBlocksLastPage
       ) where

import           Universum

import           Control.Lens                   (at)
import           Control.Monad.Catch            (try)
import qualified Data.ByteString                as BS
import qualified Data.HashMap.Strict            as HM
import qualified Data.List.NonEmpty             as NE
import           Data.Maybe                     (fromMaybe)
import qualified Ether
import           Formatting                     (build, int, sformat, (%))
import           Network.Wai                    (Application)
import qualified Serokell.Util.Base64           as B64
import           Servant.API                    ((:<|>) ((:<|>)))
import           Servant.Server                 (Server, ServerT, serve)
import           System.Wlog                    (logDebug)

import           Pos.Communication              (SendActions)
import           Pos.Crypto                     (WithHash (..), hash, redeemPkBuild,
                                                 withHash)

import qualified Pos.DB.Block                   as DB
import qualified Pos.DB.DB                      as DB

<<<<<<< HEAD
import           Pos.Block.Core                 (MainBlock, mainBlockSlot,
=======
import           Pos.Block.Core                 (Block, MainBlock, mainBlockSlot,
>>>>>>> e9c9e190
                                                 mainBlockTxPayload, mcdSlot)
import           Pos.Block.Types                (Blund, Undo)
import           Pos.DB.Class                   (MonadDBRead)
import           Pos.Launcher                   (npCustomUtxo)
import           Pos.Slotting                   (MonadSlots (..), getSlotStart)
import           Pos.Ssc.GodTossing             (SscGodTossing)
<<<<<<< HEAD
import           Pos.Txp                        (Tx (..), TxAux, TxId, TxOutAux (..),
                                                 getLocalTxs, getMemPool, mpLocalTxs,
                                                 taTx, topsortTxs, txOutValue, _txOutputs)
import           Pos.Txp                        (MonadTxpMem, txpTxs)
import           Pos.Types                      (Address (..), Coin, EpochIndex,
                                                 HeaderHash, Timestamp, difficultyL,
                                                 gbHeader, gbhConsensus,
                                                 getChainDifficulty, mkCoin, prevBlockL,
                                                 siEpoch, siSlot, sumCoins,
=======
import           Pos.Txp                        (MonadTxpMem, Tx (..), TxAux, TxId, TxMap,
                                                 TxOutAux (..), getLocalTxs, getMemPool,
                                                 mpLocalTxs, taTx, topsortTxs, txOutValue,
                                                 txpTxs, utxoToAddressCoinPairs,
                                                 _txOutputs)
import           Pos.Types                      (Address (..), Coin, EpochIndex,
                                                 HeaderHash, Timestamp, difficultyL,
                                                 gbHeader, gbhConsensus,
                                                 getChainDifficulty, makeRedeemAddress,
                                                 mkCoin, siEpoch, siSlot, sumCoins,
>>>>>>> e9c9e190
                                                 unsafeIntegerToCoin, unsafeSubCoin)
import           Pos.Util                       (maybeThrow)
import           Pos.Util.Chrono                (NewestFirst (..))
import           Pos.Web                        (serveImpl)
import           Pos.WorkMode                   (WorkMode)

import           Pos.Explorer                   (TxExtra (..), getEpochBlocks,
<<<<<<< HEAD
                                                 getPageBlocks, getTxExtra)
=======
                                                 getLastTransactions, getPageBlocks,
                                                 getTxExtra)
>>>>>>> e9c9e190
import qualified Pos.Explorer                   as EX (getAddrBalance, getAddrHistory,
                                                       getTxExtra)
import           Pos.Explorer.Aeson.ClientTypes ()
import           Pos.Explorer.Web.Api           (ExplorerApi, explorerApi)
import           Pos.Explorer.Web.ClientTypes   (CAddress (..), CAddressSummary (..),
                                                 CAddressType (..), CBlockEntry (..),
<<<<<<< HEAD
                                                 CBlockSummary (..), CHash, CTxBrief (..),
                                                 CTxEntry (..), CTxId (..),
=======
                                                 CBlockSummary (..),
                                                 CGenesisAddressInfo (..),
                                                 CGenesisSummary (..), CHash,
                                                 CTxBrief (..), CTxEntry (..), CTxId (..),
>>>>>>> e9c9e190
                                                 CTxSummary (..), TxInternal (..),
                                                 convertTxOutputs, fromCAddress,
                                                 fromCHash, fromCTxId, getEpochIndex,
                                                 getSlotIndex, mkCCoin, tiToTxEntry,
<<<<<<< HEAD
                                                 toBlockEntry, toBlockSummary, toCHash,
                                                 toPosixTime, toTxBrief)
=======
                                                 toBlockEntry, toBlockSummary, toCAddress,
                                                 toCHash, toPosixTime, toTxBrief)
>>>>>>> e9c9e190
import           Pos.Explorer.Web.Error         (ExplorerError (..))


----------------------------------------------------------------
-- Top level functionality
----------------------------------------------------------------
type MainBlund ssc = (MainBlock ssc, Undo)

type ExplorerMode ctx m = WorkMode SscGodTossing ctx m

explorerServeImpl :: ExplorerMode ctx m => m Application -> Word16 -> m ()
explorerServeImpl = flip serveImpl "*"

explorerApp :: ExplorerMode ctx m => m (Server ExplorerApi) -> m Application
explorerApp serv = serve explorerApi <$> serv

----------------------------------------------------------------
-- Handlers
----------------------------------------------------------------

explorerHandlers :: ExplorerMode ctx m => SendActions m -> ServerT ExplorerApi m
explorerHandlers _sendActions =
      apiBlocksPages
    :<|>
      apiBlocksPagesTotal
    :<|>
      apiBlocksSummary
    :<|>
      apiBlocksTxs
    :<|>
      apiTxsLast
    :<|>
      apiTxsSummary
    :<|>
      apiAddressSummary
    :<|>
      apiEpochSlotSearch
    :<|>
      apiGenesisSummary
    :<|>
      apiGenesisPagesTotal
    :<|>
      apiGenesisAddressInfo
  where
    apiBlocksPages        = getBlocksPagesDefault
    apiBlocksPagesTotal   = getBlocksPagesTotalDefault
    apiBlocksSummary      = catchExplorerError . getBlockSummary
    apiBlocksTxs          = getBlockTxsDefault
    apiTxsLast            = catchExplorerError getLastTxs
    apiTxsSummary         = catchExplorerError . getTxSummary
    apiAddressSummary     = catchExplorerError . getAddressSummary
    apiEpochSlotSearch    = tryEpochSlotSearch
    apiGenesisSummary     = catchExplorerError getGenesisSummary
    apiGenesisPagesTotal  = getGenesisPagesTotalDefault
    apiGenesisAddressInfo = getGenesisAddressInfoDefault

    catchExplorerError    = try

    getBlocksPagesDefault page size  =
        catchExplorerError $ getBlocksPage page (defaultPageSize size)

    getBlocksPagesTotalDefault size  =
        catchExplorerError $ getBlocksPagesTotal (defaultPageSize size)

    getBlockTxsDefault hash' limit skip =
        catchExplorerError $ getBlockTxs hash' (defaultLimit limit) (defaultSkip skip)

    tryEpochSlotSearch epoch maybeSlot =
        catchExplorerError $ epochSlotSearch epoch maybeSlot

    getGenesisPagesTotalDefault size =
        catchExplorerError $ getGenesisPagesTotal (defaultPageSize size)

    getGenesisAddressInfoDefault page size =
        catchExplorerError $ getGenesisAddressInfo page (defaultPageSize size)

    defaultPageSize size = (fromIntegral $ fromMaybe 10 size)
    defaultLimit limit   = (fromIntegral $ fromMaybe 10 limit)
    defaultSkip  skip    = (fromIntegral $ fromMaybe 0  skip)

----------------------------------------------------------------
-- API Functions
----------------------------------------------------------------

-- | Get the total number of blocks/slots currently available.
-- Total number of main blocks   = difficulty of the topmost (tip) header.
-- Total number of anchor blocks = current epoch + 1
getBlocksTotal
    :: ExplorerMode ctx m
    => m Integer
getBlocksTotal = do
    -- Get the tip block.
    tipBlock <- DB.getTipBlock @SscGodTossing

    pure $ maxBlocks tipBlock
  where
    maxBlocks tipBlock = fromIntegral $ getChainDifficulty $ tipBlock ^. difficultyL


-- | Get last blocks with a page parameter. This enables easier paging on the
-- client side and should enable a simple and thin client logic.
-- Currently the pages are in chronological order.
getBlocksPage
    :: ExplorerMode ctx m
    => Maybe Word
    -> Word
    -> m (Integer, [CBlockEntry])
getBlocksPage mPageNumber pageSize = do

    -- Get total pages from the blocks.
    totalPages <- getBlocksPagesTotal pageSize

    -- Initially set on the last page number if page number not defined.
    let pageNumber = fromMaybe totalPages $ toInteger <$> mPageNumber

    -- Make sure the parameters are valid.
    when (pageNumber <= 0) $
        throwM $ Internal "Number of pages must be greater than 0."

    when (pageNumber > totalPages) $
        throwM $ Internal "Number of pages exceeds total pages number."

    -- TODO: Fix in the future.
    when (pageSize /= 10) $
        throwM $ Internal "We currently support only page size of 10."

    when (pageSize > 1000) $
        throwM $ Internal "The upper bound for pageSize is 1000."

    -- Get pages from the database
    -- TODO: Fix this Int / Integer thing once we merge repositories
    pageBlocksHH    <- getPageHHsOrThrow $ fromIntegral pageNumber
    blunds          <- forM pageBlocksHH getBlundOrThrow
    cBlocksEntry    <- forM (rights' blunds) toBlockEntry

    -- Return total pages and the blocks. We start from page 1.
    pure (totalPages, reverse cBlocksEntry)
  where
    rights' x = [(mb, u) | (Right mb, u) <- x]

    -- Either get the @HeaderHash@es from the @Page@ or throw an exception.
    getPageHHsOrThrow
        :: (DB.MonadBlockDB SscGodTossing m, MonadThrow m)
        => Int
        -> m [HeaderHash]
    getPageHHsOrThrow pageNumber = getPageBlocks pageNumber >>=
        maybeThrow (Internal errMsg)
      where
        errMsg :: Text
        errMsg = sformat ("No blocks on page "%build%" found!") pageNumber

-- Either get the block from the @HeaderHash@ or throw an exception.
getBlundOrThrow
    :: (DB.MonadBlockDB SscGodTossing m, MonadThrow m)
    => HeaderHash
    -> m (Blund SscGodTossing)
getBlundOrThrow headerHash = DB.blkGetBlund headerHash >>=
    maybeThrow (Internal "Blund with hash cannot be found!")

-- | Get total pages from blocks. Calculated from
-- pageSize we pass to it.
getBlocksPagesTotal
    :: ExplorerMode ctx m
    => Word
    -> m Integer
getBlocksPagesTotal pageSize = do
    -- Get total blocks in the blockchain.
    blocksTotal <- toInteger <$> getBlocksTotal

    -- Get total pages from the blocks. And we want the page
    -- with the example, the page size 10,
    -- to start with 10 + 1 == 11, not with 10 since with
    -- 10 we'll have an empty page.
    let totalPages = (blocksTotal - 1) `div` pageSizeInt

    -- We start from page 1.
    pure (totalPages + 1)
  where
    pageSizeInt     = toInteger pageSize


-- | Get the last page from the blockchain. We use the default 10
-- for the page size since this is called from __explorer only__.
getBlocksLastPage
    :: ExplorerMode ctx m
    => m (Integer, [CBlockEntry])
getBlocksLastPage = getBlocksPage Nothing pageSize
  where
    pageSize :: Word
    pageSize = 10


-- | Get last transactions from the blockchain.
getLastTxs
<<<<<<< HEAD
    :: ExplorerMode ctx m
    => Word
    -> Word
    -> m [CTxEntry]
getLastTxs (fromIntegral -> lim) (fromIntegral -> off) = do
    mempoolTxs <- getMempoolTxs

    let lenTxs = length mempoolTxs
        (newOff, newLim) = recalculateOffLim off lim lenTxs
        localTxsWithTs = take lim $ drop off mempoolTxs

    blockTxsWithTs <- getBlockchainTxs newOff newLim
=======
    :: ExplorerMode m
    => m [CTxEntry]
getLastTxs = do
    mempoolTxs     <- getMempoolTxs
    blockTxsWithTs <- getBlockchainLastTxs
>>>>>>> e9c9e190

    -- We take the mempool txs first, then topsorted blockchain ones.
    let newTxs      = mempoolTxs <> blockTxsWithTs

    pure $ tiToTxEntry <$> newTxs
  where
    -- Get last transactions from the blockchain.
    getBlockchainLastTxs
        :: ExplorerMode m
        => m [TxInternal]
    getBlockchainLastTxs = do
        mLastTxs     <- getLastTransactions
        let lastTxs   = fromMaybe [] mLastTxs
        let lastTxsWH = map withHash lastTxs

        forM lastTxsWH toTxInternal
      where
        -- Convert transaction to TxInternal.
        toTxInternal
            :: (MonadThrow m, MonadDBRead m)
            => WithHash Tx
            -> m TxInternal
        toTxInternal (WithHash tx txId) = do
            extra <- EX.getTxExtra txId >>=
                maybeThrow (Internal "No extra info for tx in DB!")
            pure $ TxInternal extra tx


-- | Get block summary.
getBlockSummary
    :: ExplorerMode ctx m
    => CHash
    -> m CBlockSummary
getBlockSummary cHash = do
    h <- unwrapOrThrow $ fromCHash cHash
    mainBlund <- getMainBlund h
    toBlockSummary mainBlund


-- | Get transactions from a block.
getBlockTxs
    :: ExplorerMode ctx m
    => CHash
    -> Word
    -> Word
    -> m [CTxBrief]
getBlockTxs cHash (fromIntegral -> lim) (fromIntegral -> off) = do
    h   <- unwrapOrThrow $ fromCHash cHash
    blk <- getMainBlock h
    txs <- topsortTxsOrFail withHash $ toList $ blk ^. mainBlockTxPayload . txpTxs

    forM (take lim . drop off $ txs) $ \tx -> do
        extra <- EX.getTxExtra (hash tx) >>=
                 maybeThrow (Internal "In-block transaction doesn't \
                                      \have extra info in DB")
        pure $ makeTxBrief tx extra


-- | Get address summary. Can return several addresses.
-- @PubKeyAddress@, @ScriptAddress@, @RedeemAddress@ and finally
-- @UnknownAddressType@.
getAddressSummary
    :: ExplorerMode ctx m
    => CAddress
    -> m CAddressSummary
getAddressSummary cAddr = do
    addr <- cAddrToAddr cAddr

    when (isAddressUnknown addr) $
        throwM $ Internal "Unknown address type"

    balance <- mkCCoin . fromMaybe (mkCoin 0) <$> EX.getAddrBalance addr
    txIds <- getNewestFirst <$> EX.getAddrHistory addr
    transactions <- forM txIds $ \id -> do
        extra <- getTxExtraOrFail id
        tx <- getTxMain id extra
        pure $ makeTxBrief tx extra
    pure CAddressSummary {
        caAddress = cAddr,
        caType = getAddressType addr,
        caTxNum = fromIntegral $ length transactions,
        caBalance = balance,
        caTxList = transactions
    }
  where
    isAddressUnknown = \case
        UnknownAddressType _ _ -> True
        _ -> False
    getAddressType :: Address -> CAddressType
    getAddressType = \case
        PubKeyAddress _ _ -> CPubKeyAddress
        ScriptAddress _ -> CScriptAddress
        RedeemAddress _ -> CRedeemAddress
        UnknownAddressType _ _ -> CUnknownAddress


-- | Get transaction summary from transaction id. Looks at both the database
-- and the memory (mempool) for the transaction. What we have at the mempool
-- are transactions that have to be written in the blockchain.
getTxSummary
    :: ExplorerMode ctx m
    => CTxId
    -> m CTxSummary
getTxSummary cTxId = do
    -- There are two places whence we can fetch a transaction: MemPool and DB.
    -- However, TxExtra should be added in the DB when a transaction is added
    -- to MemPool. So we start with TxExtra and then figure out whence to fetch
    -- the rest.
    txId                   <- cTxIdToTxId cTxId
    -- Get from database, @TxExtra
    txExtra                <- getTxExtra txId

    -- If we found @TxExtra@ that means we found something saved on the
    -- blockchain and we don't have to fetch @MemPool@. But if we don't find
    -- anything on the blockchain, we go searching in the @MemPool@.
    if isJust txExtra
      then getTxSummaryFromBlockchain cTxId
      else getTxSummaryFromMemPool cTxId

  where
    -- Get transaction from blockchain (the database).
    getTxSummaryFromBlockchain
        :: (ExplorerMode m)
        => CTxId
        -> m CTxSummary
    getTxSummaryFromBlockchain cTxId' = do
        txId                   <- cTxIdToTxId cTxId'
        txExtra                <- getTxExtraOrFail txId

        -- Return transaction extra (txExtra) fields
        let mBlockchainPlace    = teBlockchainPlace txExtra
        blockchainPlace        <- maybeThrow (Internal "No blockchain place.") mBlockchainPlace

        let headerHashBP        = fst blockchainPlace
        let txIndexInBlock      = snd blockchainPlace

        mb                     <- getMainBlock headerHashBP
        blkSlotStart           <- getBlkSlotStart mb

        let blockHeight         = fromIntegral $ mb ^. difficultyL
        let receivedTime        = teReceivedTime txExtra
        let blockTime           = toPosixTime <$> blkSlotStart

        -- Get block epoch and slot index
        let blkHeaderSlot       = mb ^. mainBlockSlot
        let epochIndex          = getEpochIndex $ siEpoch blkHeaderSlot
        let slotIndex           = getSlotIndex  $ siSlot  blkHeaderSlot
        let blkHash             = toCHash headerHashBP

        tx <- maybeThrow (Internal "TxExtra return tx index that is out of bounds") $
              atMay (toList $ mb ^. mainBlockTxPayload . txpTxs) (fromIntegral txIndexInBlock)

        let inputOutputs        = map toaOut $ NE.toList $ teInputOutputs txExtra
        let txOutputs           = convertTxOutputs . NE.toList $ _txOutputs tx

        let totalInput          = unsafeIntegerToCoin $ sumCoins $ map txOutValue inputOutputs
        let totalOutput         = unsafeIntegerToCoin $ sumCoins $ map snd txOutputs

        -- Verify that strange things don't happen with transactions
        when (totalOutput > totalInput) $
            throwM $ Internal "Detected tx with output greater than input"

        pure $ CTxSummary
            { ctsId              = cTxId'
            , ctsTxTimeIssued    = Just $ toPosixTime receivedTime
            , ctsBlockTimeIssued = blockTime
            , ctsBlockHeight     = Just blockHeight
            , ctsBlockEpoch      = Just epochIndex
            , ctsBlockSlot       = Just slotIndex
            , ctsBlockHash       = Just blkHash
            , ctsRelayedBy       = Nothing
            , ctsTotalInput      = mkCCoin totalInput
            , ctsTotalOutput     = mkCCoin totalOutput
            , ctsFees            = mkCCoin $ unsafeSubCoin totalInput totalOutput
            , ctsInputs          = map (second mkCCoin) $ convertTxOutputs inputOutputs
            , ctsOutputs         = map (second mkCCoin) txOutputs
            }

    -- Get transaction from mempool (the memory).
    getTxSummaryFromMemPool
        :: (ExplorerMode m)
        => CTxId
        -> m CTxSummary
    getTxSummaryFromMemPool cTxId' = do
        txId                   <- cTxIdToTxId cTxId'
        tx                     <- fetchTxFromMempoolOrFail txId

        let inputOutputs        = NE.toList . _txOutputs $ taTx tx
        let txOutputs           = convertTxOutputs inputOutputs

        let totalInput          = unsafeIntegerToCoin $ sumCoins $ map txOutValue inputOutputs
        let totalOutput         = unsafeIntegerToCoin $ sumCoins $ map snd txOutputs

        -- Verify that strange things don't happen with transactions
        when (totalOutput > totalInput) $
            throwM $ Internal "Detected tx with output greater than input"

        pure $ CTxSummary
            { ctsId              = cTxId'
            , ctsTxTimeIssued    = Nothing
            , ctsBlockTimeIssued = Nothing
            , ctsBlockHeight     = Nothing
            , ctsBlockEpoch      = Nothing
            , ctsBlockSlot       = Nothing
            , ctsBlockHash       = Nothing
            , ctsRelayedBy       = Nothing
            , ctsTotalInput      = mkCCoin totalInput
            , ctsTotalOutput     = mkCCoin totalOutput
            , ctsFees            = mkCCoin $ unsafeSubCoin totalInput totalOutput
            , ctsInputs          = map (second mkCCoin) $ convertTxOutputs inputOutputs
            , ctsOutputs         = map (second mkCCoin) txOutputs
            }

getRedeemAddressCoinPairs :: ExplorerMode m => m [(Address, Coin)]
getRedeemAddressCoinPairs = do
    genesisUtxo <- Ether.asks' npCustomUtxo
    let addressCoinPairs = utxoToAddressCoinPairs genesisUtxo
        redeemOnly = filter (isRedeemAddress . fst) addressCoinPairs
    pure redeemOnly

isRedeemAddress :: Address -> Bool
isRedeemAddress (RedeemAddress _) = True
isRedeemAddress _                 = False

isAddressRedeemed :: MonadDBRead m => Address -> Coin -> m Bool
isAddressRedeemed address initialBalance = do
  currentBalance <- fromMaybe (mkCoin 0) <$> EX.getAddrBalance address
  pure $ currentBalance /= initialBalance

getGenesisSummary
    :: ExplorerMode m
    => m CGenesisSummary
getGenesisSummary = do
    redeemAddressCoinPairs <- getRedeemAddressCoinPairs
    cgsNumRedeemed <- length <$> filterM (uncurry isAddressRedeemed) redeemAddressCoinPairs
    pure CGenesisSummary {cgsNumTotal = length redeemAddressCoinPairs, ..}

getGenesisAddressInfo
    :: (ExplorerMode m)
    => Maybe Word  -- ^ pageNumber
    -> Word        -- ^ pageSize
    -> m [CGenesisAddressInfo]
getGenesisAddressInfo (fmap fromIntegral -> mPage) (fromIntegral -> pageSize) = do
    redeemAddressCoinPairs <- getRedeemAddressCoinPairs
    let pageNumber    = fromMaybe 1 mPage
        skipItems     = (pageNumber - 1) * pageSize
        requestedPage = take pageSize $ drop skipItems redeemAddressCoinPairs
    mapM toGenesisAddressInfo requestedPage
  where
    toGenesisAddressInfo :: ExplorerMode m => (Address, Coin) -> m CGenesisAddressInfo
    toGenesisAddressInfo (address, coin) = do
        cgaiIsRedeemed <- isAddressRedeemed address coin
        -- Commenting out RSCoin address until it can actually be displayed.
        -- See comment in src/Pos/Explorer/Web/ClientTypes.hs for more information.
        pure CGenesisAddressInfo
            { cgaiCardanoAddress = toCAddress address
            -- , cgaiRSCoinAddress  = toCAddress address
            , cgaiGenesisAmount  = mkCCoin coin
            , ..
            }

getGenesisPagesTotal
    :: ExplorerMode m
    => Word
    -> m Integer
getGenesisPagesTotal (fromIntegral -> pageSize) = do
    redeemAddressCoinPairs <- getRedeemAddressCoinPairs
    pure $ fromIntegral $ (length redeemAddressCoinPairs + pageSize - 1) `div` pageSize

-- | Search the blocks by epoch and slot. Slot is optional.
epochSlotSearch
    :: ExplorerMode ctx m
    => EpochIndex
    -> Maybe Word16
    -> m [CBlockEntry]
epochSlotSearch epochIndex slotIndex = do

    -- Get pages from the database
    -- TODO: Fix this Int / Integer thing once we merge repositories
    epochBlocksHH   <- getPageHHsOrThrow epochIndex
    blunds          <- forM epochBlocksHH getBlundOrThrow
    cBlocksEntry    <- forM (getEpochSlots slotIndex (rights' blunds)) toBlockEntry

    pure cBlocksEntry
  where
    rights' x = [(mb, u) | (Right mb, u) <- x]
    -- Get epoch slot block that's being searched or return all epochs if
    -- the slot is @Nothing@.
    getEpochSlots
        :: Maybe Word16
<<<<<<< HEAD
        -> [MainBlund SscGodTossing]
        -> [MainBlund SscGodTossing]
    getEpochSlots Nothing           blunds = blunds
    getEpochSlots (Just slotIndex') blunds = filter filterBlundsBySlotIndex blunds
=======
        -> [MainBlock SscGodTossing]
        -> [MainBlock SscGodTossing]
    getEpochSlots Nothing          blocks = blocks
    getEpochSlots (Just slotIndex') blocks = filter filterBlocksBySlotIndex blocks
>>>>>>> e9c9e190
      where
        getBlundSlotIndex
            :: MainBlund SscGodTossing
            -> Word16
        getBlundSlotIndex blund = getSlotIndex $ siSlot $ fst blund ^. mainBlockSlot

        filterBlundsBySlotIndex
            :: MainBlund SscGodTossing
            -> Bool
        filterBlundsBySlotIndex blund = getBlundSlotIndex blund == slotIndex'

    -- Either get the @HeaderHash@es from the @Epoch@ or throw an exception.
    getPageHHsOrThrow
        :: (DB.MonadBlockDB SscGodTossing m, MonadThrow m)
        => EpochIndex
        -> m [HeaderHash]
    getPageHHsOrThrow epoch = getEpochBlocks epoch >>=
        maybeThrow (Internal errMsg)
      where
        errMsg :: Text
        errMsg = sformat ("No blocks on epoch "%build%" found!") epoch

<<<<<<< HEAD
=======
    -- Either get the block from the @HeaderHash@ or throw an exception.
    getBlockOrThrow
        :: (DB.MonadBlockDB SscGodTossing m, MonadThrow m)
        => HeaderHash
        -> m (Block SscGodTossing)
    getBlockOrThrow headerHash = DB.blkGetBlock headerHash >>=
        maybeThrow (Internal "Block with hash cannot be found!")


>>>>>>> e9c9e190
--------------------------------------------------------------------------------
-- Helpers
--------------------------------------------------------------------------------


makeTxBrief :: Tx -> TxExtra -> CTxBrief
makeTxBrief tx extra = toTxBrief (TxInternal extra tx)

unwrapOrThrow :: ExplorerMode ctx m => Either Text a -> m a
unwrapOrThrow = either (throwM . Internal) pure

-- | Get transaction from memory (STM) or throw exception.
<<<<<<< HEAD
fetchTxFromMempoolOrFail :: ExplorerMode ctx m => TxId -> m TxAux
fetchTxFromMempoolOrFail txId =
    view (mpLocalTxs . at txId) <$> getMemPool >>=
    maybeThrow (Internal "Transaction not found in the mempool")
=======
fetchTxFromMempoolOrFail :: ExplorerMode m => TxId -> m TxAux
fetchTxFromMempoolOrFail txId = do
    memPoolTxs        <- localMemPoolTxs
    let memPoolTxsSize = HM.size memPoolTxs

    logDebug $ sformat ("Mempool size "%int%" found!") memPoolTxsSize

    let maybeTxAux = memPoolTxs ^. at txId
    maybeThrow (Internal "Transaction missing in MemPool!") maybeTxAux

  where
    -- type TxMap = HashMap TxId TxAux
    localMemPoolTxs
        :: (MonadIO m, MonadTxpMem e m)
        => m TxMap
    localMemPoolTxs = do
      memPool <- getMemPool
      pure $ memPool ^. mpLocalTxs
>>>>>>> e9c9e190

getMempoolTxs :: ExplorerMode ctx m => m [TxInternal]
getMempoolTxs = do

    localTxs <- fmap reverse $ topsortTxsOrFail mkWhTx =<< tlocalTxs

    fmap catMaybes . forM localTxs $ \(id, txAux) -> do
        mextra <- getTxExtra id
        forM mextra $ \extra -> pure $ TxInternal extra (taTx txAux)
  where
    tlocalTxs :: (MonadIO m, MonadTxpMem e ctx m) => m [(TxId, TxAux)]
    tlocalTxs = getLocalTxs

    mkWhTx :: (TxId, TxAux) -> WithHash Tx
    mkWhTx (txid, txAux) = WithHash (taTx txAux) txid

<<<<<<< HEAD
recalculateOffLim :: Int -> Int -> Int -> (Int, Int)
recalculateOffLim off lim lenTxs =
    if lenTxs <= off
    then (off - lenTxs, lim)
    else (0, lim - (lenTxs - off))

getBlockchainTxs :: ExplorerMode ctx m => Int -> Int -> m [TxInternal]
getBlockchainTxs origOff origLim = do
    let unfolder off lim h = do
            when (lim <= 0) $
                fail "Finished"
            MaybeT (DB.blkGetBlock @SscGodTossing h) >>= \case
                Left gb -> unfolder off lim (gb ^. prevBlockL)
                Right mb -> do
                    let mTxs   = mb ^. mainBlockTxPayload . txpTxs
                        lenTxs = length mTxs
                    if off >= lenTxs
                        then return ([], (off - lenTxs, lim, mb ^. prevBlockL))
                        else do
                        txs <- topsortTxsOrFail identity $ map withHash $ toList mTxs
                        let neededTxs = take lim $ drop off $ reverse txs
                            (newOff, newLim) = recalculateOffLim off lim lenTxs
                        blkTxEntries <- lift $ forM neededTxs $ \(WithHash tx id) -> do
                            extra <- maybeThrow (Internal "No extra info for tx in DB") =<<
                                            EX.getTxExtra id
                            pure $ TxInternal extra tx
                        return (blkTxEntries, (newOff, newLim, mb ^. prevBlockL))

    tip <- GS.getTip
    fmap concat $ flip unfoldrM (origOff, origLim, tip) $
        \(o, l, h) -> runMaybeT $ unfolder o l h

=======
>>>>>>> e9c9e190
getBlkSlotStart :: MonadSlots m => MainBlock ssc -> m (Maybe Timestamp)
getBlkSlotStart blk = getSlotStart $ blk ^. gbHeader . gbhConsensus . mcdSlot

topsortTxsOrFail :: (MonadThrow m, Eq a) => (a -> WithHash Tx) -> [a] -> m [a]
topsortTxsOrFail f =
    maybeThrow (Internal "Dependency loop in txs set") .
    topsortTxs f

-- | Deserialize Cardano or RSCoin address and convert it to Cardano address.
-- Throw exception on failure.
cAddrToAddr :: MonadThrow m => CAddress -> m Address
cAddrToAddr cAddr@(CAddress rawAddrText) =
    -- Try decoding address as base64. If both decoders succeed,
    -- the output of the first one is returned
    let mDecodedBase64 =
            rightToMaybe (B64.decode rawAddrText) <|>
            rightToMaybe (B64.decodeUrl rawAddrText)
    in case mDecodedBase64 of
        Just addr -> do
            -- cAddr is in RSCoin address format, converting to equivalent Cardano address
            -- Originally taken from:
            -- * cardano-sl/tools/src/keygen/Avvm.hs
            -- * cardano-sl/tools/src/addr-convert/Main.hs
            unless (BS.length addr == 32) $
                throwM badAddressLength
            pure $ makeRedeemAddress $ redeemPkBuild addr
        Nothing ->
            -- cAddr is in Cardano address format
            either badCardanoAddress pure (fromCAddress cAddr)
  where
    badAddressLength = Internal "Address length is not equal to 32, can't be redeeming pk"
    badCardanoAddress = const $ throwM $ Internal "Invalid Cardano address!"

-- | Deserialize transaction ID.
-- Throw exception on failure.
cTxIdToTxId :: MonadThrow m => CTxId -> m TxId
cTxIdToTxId cTxId = either exception pure (fromCTxId cTxId)
  where
    exception = const $ throwM $ Internal "Invalid transaction id!"

getMainBlund :: ExplorerMode ctx m => HeaderHash -> m (MainBlund SscGodTossing)
getMainBlund h = do
    (blk, undo) <- DB.blkGetBlund h >>= maybeThrow (Internal "No block found")
    either (const $ throwM $ Internal "Block is genesis block") (pure . (,undo)) blk

getMainBlock :: ExplorerMode ctx m => HeaderHash -> m (MainBlock SscGodTossing)
getMainBlock = fmap fst . getMainBlund

-- | Get transaction extra from the database, and if you don't find it
-- throw an exception.
getTxExtraOrFail :: MonadDBRead m => TxId -> m TxExtra
getTxExtraOrFail txId = getTxExtra txId >>= maybeThrow exception
  where
    exception = Internal "Transaction not found"

getTxMain :: ExplorerMode ctx m => TxId -> TxExtra -> m Tx
getTxMain id TxExtra {..} = case teBlockchainPlace of
    Nothing -> taTx <$> fetchTxFromMempoolOrFail id
    Just (hh, idx) -> do
        mb <- getMainBlock hh
        maybeThrow (Internal "TxExtra return tx index that is out of bounds") $
            atMay (toList $ mb ^. mainBlockTxPayload . txpTxs) $ fromIntegral idx<|MERGE_RESOLUTION|>--- conflicted
+++ resolved
@@ -26,7 +26,6 @@
 import qualified Data.HashMap.Strict            as HM
 import qualified Data.List.NonEmpty             as NE
 import           Data.Maybe                     (fromMaybe)
-import qualified Ether
 import           Formatting                     (build, int, sformat, (%))
 import           Network.Wai                    (Application)
 import qualified Serokell.Util.Base64           as B64
@@ -41,28 +40,13 @@
 import qualified Pos.DB.Block                   as DB
 import qualified Pos.DB.DB                      as DB
 
-<<<<<<< HEAD
 import           Pos.Block.Core                 (MainBlock, mainBlockSlot,
-=======
-import           Pos.Block.Core                 (Block, MainBlock, mainBlockSlot,
->>>>>>> e9c9e190
                                                  mainBlockTxPayload, mcdSlot)
 import           Pos.Block.Types                (Blund, Undo)
+import           Pos.Context                    (genesisUtxoM)
 import           Pos.DB.Class                   (MonadDBRead)
-import           Pos.Launcher                   (npCustomUtxo)
 import           Pos.Slotting                   (MonadSlots (..), getSlotStart)
 import           Pos.Ssc.GodTossing             (SscGodTossing)
-<<<<<<< HEAD
-import           Pos.Txp                        (Tx (..), TxAux, TxId, TxOutAux (..),
-                                                 getLocalTxs, getMemPool, mpLocalTxs,
-                                                 taTx, topsortTxs, txOutValue, _txOutputs)
-import           Pos.Txp                        (MonadTxpMem, txpTxs)
-import           Pos.Types                      (Address (..), Coin, EpochIndex,
-                                                 HeaderHash, Timestamp, difficultyL,
-                                                 gbHeader, gbhConsensus,
-                                                 getChainDifficulty, mkCoin, prevBlockL,
-                                                 siEpoch, siSlot, sumCoins,
-=======
 import           Pos.Txp                        (MonadTxpMem, Tx (..), TxAux, TxId, TxMap,
                                                  TxOutAux (..), getLocalTxs, getMemPool,
                                                  mpLocalTxs, taTx, topsortTxs, txOutValue,
@@ -73,7 +57,6 @@
                                                  gbHeader, gbhConsensus,
                                                  getChainDifficulty, makeRedeemAddress,
                                                  mkCoin, siEpoch, siSlot, sumCoins,
->>>>>>> e9c9e190
                                                  unsafeIntegerToCoin, unsafeSubCoin)
 import           Pos.Util                       (maybeThrow)
 import           Pos.Util.Chrono                (NewestFirst (..))
@@ -81,38 +64,24 @@
 import           Pos.WorkMode                   (WorkMode)
 
 import           Pos.Explorer                   (TxExtra (..), getEpochBlocks,
-<<<<<<< HEAD
-                                                 getPageBlocks, getTxExtra)
-=======
                                                  getLastTransactions, getPageBlocks,
                                                  getTxExtra)
->>>>>>> e9c9e190
 import qualified Pos.Explorer                   as EX (getAddrBalance, getAddrHistory,
                                                        getTxExtra)
 import           Pos.Explorer.Aeson.ClientTypes ()
 import           Pos.Explorer.Web.Api           (ExplorerApi, explorerApi)
 import           Pos.Explorer.Web.ClientTypes   (CAddress (..), CAddressSummary (..),
                                                  CAddressType (..), CBlockEntry (..),
-<<<<<<< HEAD
-                                                 CBlockSummary (..), CHash, CTxBrief (..),
-                                                 CTxEntry (..), CTxId (..),
-=======
                                                  CBlockSummary (..),
                                                  CGenesisAddressInfo (..),
                                                  CGenesisSummary (..), CHash,
                                                  CTxBrief (..), CTxEntry (..), CTxId (..),
->>>>>>> e9c9e190
                                                  CTxSummary (..), TxInternal (..),
                                                  convertTxOutputs, fromCAddress,
                                                  fromCHash, fromCTxId, getEpochIndex,
                                                  getSlotIndex, mkCCoin, tiToTxEntry,
-<<<<<<< HEAD
-                                                 toBlockEntry, toBlockSummary, toCHash,
-                                                 toPosixTime, toTxBrief)
-=======
                                                  toBlockEntry, toBlockSummary, toCAddress,
                                                  toCHash, toPosixTime, toTxBrief)
->>>>>>> e9c9e190
 import           Pos.Explorer.Web.Error         (ExplorerError (..))
 
 
@@ -123,7 +92,12 @@
 
 type ExplorerMode ctx m = WorkMode SscGodTossing ctx m
 
-explorerServeImpl :: ExplorerMode ctx m => m Application -> Word16 -> m ()
+explorerServeImpl
+    :: ExplorerMode ctx m
+    => m Application
+    -> Word16
+    -> FilePath -> FilePath -> FilePath
+    -> m ()
 explorerServeImpl = flip serveImpl "*"
 
 explorerApp :: ExplorerMode ctx m => m (Server ExplorerApi) -> m Application
@@ -307,26 +281,11 @@
 
 -- | Get last transactions from the blockchain.
 getLastTxs
-<<<<<<< HEAD
-    :: ExplorerMode ctx m
-    => Word
-    -> Word
-    -> m [CTxEntry]
-getLastTxs (fromIntegral -> lim) (fromIntegral -> off) = do
-    mempoolTxs <- getMempoolTxs
-
-    let lenTxs = length mempoolTxs
-        (newOff, newLim) = recalculateOffLim off lim lenTxs
-        localTxsWithTs = take lim $ drop off mempoolTxs
-
-    blockTxsWithTs <- getBlockchainTxs newOff newLim
-=======
-    :: ExplorerMode m
+    :: ExplorerMode ctx m
     => m [CTxEntry]
 getLastTxs = do
     mempoolTxs     <- getMempoolTxs
     blockTxsWithTs <- getBlockchainLastTxs
->>>>>>> e9c9e190
 
     -- We take the mempool txs first, then topsorted blockchain ones.
     let newTxs      = mempoolTxs <> blockTxsWithTs
@@ -335,7 +294,7 @@
   where
     -- Get last transactions from the blockchain.
     getBlockchainLastTxs
-        :: ExplorerMode m
+        :: ExplorerMode ctx m
         => m [TxInternal]
     getBlockchainLastTxs = do
         mLastTxs     <- getLastTransactions
@@ -449,7 +408,7 @@
   where
     -- Get transaction from blockchain (the database).
     getTxSummaryFromBlockchain
-        :: (ExplorerMode m)
+        :: (ExplorerMode ctx m)
         => CTxId
         -> m CTxSummary
     getTxSummaryFromBlockchain cTxId' = do
@@ -507,7 +466,7 @@
 
     -- Get transaction from mempool (the memory).
     getTxSummaryFromMemPool
-        :: (ExplorerMode m)
+        :: (ExplorerMode ctx m)
         => CTxId
         -> m CTxSummary
     getTxSummaryFromMemPool cTxId' = do
@@ -540,9 +499,9 @@
             , ctsOutputs         = map (second mkCCoin) txOutputs
             }
 
-getRedeemAddressCoinPairs :: ExplorerMode m => m [(Address, Coin)]
+getRedeemAddressCoinPairs :: ExplorerMode ctx m => m [(Address, Coin)]
 getRedeemAddressCoinPairs = do
-    genesisUtxo <- Ether.asks' npCustomUtxo
+    genesisUtxo <- genesisUtxoM
     let addressCoinPairs = utxoToAddressCoinPairs genesisUtxo
         redeemOnly = filter (isRedeemAddress . fst) addressCoinPairs
     pure redeemOnly
@@ -557,7 +516,7 @@
   pure $ currentBalance /= initialBalance
 
 getGenesisSummary
-    :: ExplorerMode m
+    :: ExplorerMode ctx m
     => m CGenesisSummary
 getGenesisSummary = do
     redeemAddressCoinPairs <- getRedeemAddressCoinPairs
@@ -565,7 +524,7 @@
     pure CGenesisSummary {cgsNumTotal = length redeemAddressCoinPairs, ..}
 
 getGenesisAddressInfo
-    :: (ExplorerMode m)
+    :: (ExplorerMode ctx m)
     => Maybe Word  -- ^ pageNumber
     -> Word        -- ^ pageSize
     -> m [CGenesisAddressInfo]
@@ -576,7 +535,7 @@
         requestedPage = take pageSize $ drop skipItems redeemAddressCoinPairs
     mapM toGenesisAddressInfo requestedPage
   where
-    toGenesisAddressInfo :: ExplorerMode m => (Address, Coin) -> m CGenesisAddressInfo
+    toGenesisAddressInfo :: ExplorerMode ctx m => (Address, Coin) -> m CGenesisAddressInfo
     toGenesisAddressInfo (address, coin) = do
         cgaiIsRedeemed <- isAddressRedeemed address coin
         -- Commenting out RSCoin address until it can actually be displayed.
@@ -589,7 +548,7 @@
             }
 
 getGenesisPagesTotal
-    :: ExplorerMode m
+    :: ExplorerMode ctx m
     => Word
     -> m Integer
 getGenesisPagesTotal (fromIntegral -> pageSize) = do
@@ -617,17 +576,10 @@
     -- the slot is @Nothing@.
     getEpochSlots
         :: Maybe Word16
-<<<<<<< HEAD
         -> [MainBlund SscGodTossing]
         -> [MainBlund SscGodTossing]
     getEpochSlots Nothing           blunds = blunds
     getEpochSlots (Just slotIndex') blunds = filter filterBlundsBySlotIndex blunds
-=======
-        -> [MainBlock SscGodTossing]
-        -> [MainBlock SscGodTossing]
-    getEpochSlots Nothing          blocks = blocks
-    getEpochSlots (Just slotIndex') blocks = filter filterBlocksBySlotIndex blocks
->>>>>>> e9c9e190
       where
         getBlundSlotIndex
             :: MainBlund SscGodTossing
@@ -650,18 +602,6 @@
         errMsg :: Text
         errMsg = sformat ("No blocks on epoch "%build%" found!") epoch
 
-<<<<<<< HEAD
-=======
-    -- Either get the block from the @HeaderHash@ or throw an exception.
-    getBlockOrThrow
-        :: (DB.MonadBlockDB SscGodTossing m, MonadThrow m)
-        => HeaderHash
-        -> m (Block SscGodTossing)
-    getBlockOrThrow headerHash = DB.blkGetBlock headerHash >>=
-        maybeThrow (Internal "Block with hash cannot be found!")
-
-
->>>>>>> e9c9e190
 --------------------------------------------------------------------------------
 -- Helpers
 --------------------------------------------------------------------------------
@@ -674,13 +614,7 @@
 unwrapOrThrow = either (throwM . Internal) pure
 
 -- | Get transaction from memory (STM) or throw exception.
-<<<<<<< HEAD
 fetchTxFromMempoolOrFail :: ExplorerMode ctx m => TxId -> m TxAux
-fetchTxFromMempoolOrFail txId =
-    view (mpLocalTxs . at txId) <$> getMemPool >>=
-    maybeThrow (Internal "Transaction not found in the mempool")
-=======
-fetchTxFromMempoolOrFail :: ExplorerMode m => TxId -> m TxAux
 fetchTxFromMempoolOrFail txId = do
     memPoolTxs        <- localMemPoolTxs
     let memPoolTxsSize = HM.size memPoolTxs
@@ -693,12 +627,11 @@
   where
     -- type TxMap = HashMap TxId TxAux
     localMemPoolTxs
-        :: (MonadIO m, MonadTxpMem e m)
+        :: (MonadIO m, MonadTxpMem ext ctx m)
         => m TxMap
     localMemPoolTxs = do
       memPool <- getMemPool
       pure $ memPool ^. mpLocalTxs
->>>>>>> e9c9e190
 
 getMempoolTxs :: ExplorerMode ctx m => m [TxInternal]
 getMempoolTxs = do
@@ -709,47 +642,12 @@
         mextra <- getTxExtra id
         forM mextra $ \extra -> pure $ TxInternal extra (taTx txAux)
   where
-    tlocalTxs :: (MonadIO m, MonadTxpMem e ctx m) => m [(TxId, TxAux)]
+    tlocalTxs :: (MonadIO m, MonadTxpMem ext ctx m) => m [(TxId, TxAux)]
     tlocalTxs = getLocalTxs
 
     mkWhTx :: (TxId, TxAux) -> WithHash Tx
     mkWhTx (txid, txAux) = WithHash (taTx txAux) txid
 
-<<<<<<< HEAD
-recalculateOffLim :: Int -> Int -> Int -> (Int, Int)
-recalculateOffLim off lim lenTxs =
-    if lenTxs <= off
-    then (off - lenTxs, lim)
-    else (0, lim - (lenTxs - off))
-
-getBlockchainTxs :: ExplorerMode ctx m => Int -> Int -> m [TxInternal]
-getBlockchainTxs origOff origLim = do
-    let unfolder off lim h = do
-            when (lim <= 0) $
-                fail "Finished"
-            MaybeT (DB.blkGetBlock @SscGodTossing h) >>= \case
-                Left gb -> unfolder off lim (gb ^. prevBlockL)
-                Right mb -> do
-                    let mTxs   = mb ^. mainBlockTxPayload . txpTxs
-                        lenTxs = length mTxs
-                    if off >= lenTxs
-                        then return ([], (off - lenTxs, lim, mb ^. prevBlockL))
-                        else do
-                        txs <- topsortTxsOrFail identity $ map withHash $ toList mTxs
-                        let neededTxs = take lim $ drop off $ reverse txs
-                            (newOff, newLim) = recalculateOffLim off lim lenTxs
-                        blkTxEntries <- lift $ forM neededTxs $ \(WithHash tx id) -> do
-                            extra <- maybeThrow (Internal "No extra info for tx in DB") =<<
-                                            EX.getTxExtra id
-                            pure $ TxInternal extra tx
-                        return (blkTxEntries, (newOff, newLim, mb ^. prevBlockL))
-
-    tip <- GS.getTip
-    fmap concat $ flip unfoldrM (origOff, origLim, tip) $
-        \(o, l, h) -> runMaybeT $ unfolder o l h
-
-=======
->>>>>>> e9c9e190
 getBlkSlotStart :: MonadSlots m => MainBlock ssc -> m (Maybe Timestamp)
 getBlkSlotStart blk = getSlotStart $ blk ^. gbHeader . gbhConsensus . mcdSlot
 
