{-# LANGUAGE ViewPatterns #-}
-- | High level workers.

module Pos.Worker
       ( runWorkers
       , statsWorkers
       ) where

import           Control.TimeWarp.Logging (logDebug, logInfo, logNotice)
import           Control.TimeWarp.Timed   (fork_, ms)
import           Data.Tagged              (untag)
import           Formatting               (build, sformat, (%))
import           Universum

import           Pos.Communication        (SysStartResponse (..))
import           Pos.Constants            (slotDuration, sysTimeBroadcastSlots)
import           Pos.DHT                  (sendToNetwork)
import           Pos.Slotting             (onNewSlot)
import           Pos.Ssc.Class.Workers    (SscWorkersClass, sscOnNewSlot, sscWorkers)
import           Pos.State                (processNewSlot)
import           Pos.Types                (SlotId, flattenSlotId, slotIdF)
<<<<<<< HEAD
import           Pos.Util                 (logWarningWaitLinear, waitRandomInterval)
=======
>>>>>>> 665155aa
import           Pos.Util.JsonLog         (jlCreatedBlock, jlLog)
import           Pos.Worker.Block         (blkOnNewSlot, blkWorkers)
import           Pos.Worker.Stats         (statsWorkers)
import           Pos.Worker.Tx            (txWorkers)
import           Pos.WorkMode             (NodeContext (..), WorkMode, getNodeContext)

-- | Run all necessary workers in separate threads. This call doesn't
-- block.
runWorkers :: (SscWorkersClass ssc,  WorkMode ssc m) => m ()
runWorkers = mapM_ fork_ $ concat
    [ [onNewSlotWorker]
    , blkWorkers
    , untag sscWorkers
    , txWorkers
    ]

onNewSlotWorker :: (SscWorkersClass ssc, WorkMode ssc m) => m ()
onNewSlotWorker = onNewSlot True onNewSlotWorkerImpl

onNewSlotWorkerImpl :: (SscWorkersClass ssc, WorkMode ssc m)
                    => SlotId -> m ()
onNewSlotWorkerImpl slotId = do
    logNotice $ sformat ("New slot has just started: "%slotIdF) slotId
    -- A note about order: currently only one thing is important, that
    -- `processNewSlot` is executed before everything else
    mGenBlock <- processNewSlot slotId
    forM_ mGenBlock $ \createdBlk -> do
      logInfo $ sformat ("Created genesis block:\n" %build) createdBlk
      jlLog $ jlCreatedBlock (Left createdBlk)
    logDebug "Finished `processNewSlot`"

    when (flattenSlotId slotId <= sysTimeBroadcastSlots) $
      whenM (ncTimeLord <$> getNodeContext) $ do
        waitRandomInterval (ms 500) slotDuration
        ncSystemStart <$> getNodeContext
            >>= \(SysStartResponse . Just -> mT) -> do
                logInfo "Broadcasting system start"
                sendToNetwork mT

    fork_ (untag sscOnNewSlot slotId)
    blkOnNewSlot slotId
    logDebug "Finished `blkOnNewSlot`"<|MERGE_RESOLUTION|>--- conflicted
+++ resolved
@@ -19,10 +19,7 @@
 import           Pos.Ssc.Class.Workers    (SscWorkersClass, sscOnNewSlot, sscWorkers)
 import           Pos.State                (processNewSlot)
 import           Pos.Types                (SlotId, flattenSlotId, slotIdF)
-<<<<<<< HEAD
-import           Pos.Util                 (logWarningWaitLinear, waitRandomInterval)
-=======
->>>>>>> 665155aa
+import           Pos.Util                 (waitRandomInterval)
 import           Pos.Util.JsonLog         (jlCreatedBlock, jlLog)
 import           Pos.Worker.Block         (blkOnNewSlot, blkWorkers)
 import           Pos.Worker.Stats         (statsWorkers)
