--- conflicted
+++ resolved
@@ -26,21 +26,12 @@
 import           Pos.Slotting.Types (SlottingData)
 import           Pos.Update.Configuration (HasUpdateConfiguration, lastKnownBlockVersion)
 import           Pos.Update.DB (UpdateOp (..))
-<<<<<<< HEAD
-import           Pos.Update.Poll (MonadPoll, PollModifier (..), PollVerFailure, canCreateBlockBV,
-                                  execPollT, execRollT, processGenesisBlock, recordBlockIssuance,
-                                  reportUnexpectedError, rollbackUS, runDBPoll, runPollT,
-                                  verifyAndApplyUSPayload)
-import           Pos.Update.Poll.Types (BlockVersionState, ConfirmedProposalState, ProposalState,
-                                        USUndo)
-=======
 import           Pos.Update.Poll (BlockVersionState, ConfirmedProposalState, MonadPoll,
                                   PollModifier (..), PollVerFailure, ProposalState, USUndo,
                                   canCreateBlockBV, execPollT, execRollT, processGenesisBlock,
                                   recordBlockIssuance, reportUnexpectedError, rollbackUS, runDBPoll,
                                   runPollT, verifyAndApplyUSPayload)
 import           Pos.Util.AssertMode (inAssertMode)
->>>>>>> d1e18d53
 import           Pos.Util.Chrono (NE, NewestFirst, OldestFirst)
 import qualified Pos.Util.Modifier as MM
 
