-- | Binary serialization of Pos.Types.Address
module Pos.Binary.Core.Address () where

import           Universum

<<<<<<< HEAD
import           Data.Digest.CRC32   (CRC32 (..))
import           Pos.Binary.Class    (Bi (..), serialize')
import           Pos.Binary.Crypto   ()
import           Pos.Core.Types      (Address)

=======
import           Data.Default        (def)
import           Data.Digest.CRC32   (CRC32 (..), crc32)
import           Data.Word           (Word8)
import           Pos.Binary.Class    (Bi (..), Peek, Poke, PokeWithSize, Size (..),
                                      convertToSizeNPut, encodeWithS, getBytes,
                                      getSmallWithLength, getWord8, label, labelS,
                                      putBytesS, putField, putS, putSmallWithLengthS,
                                      putWord8S)
import qualified Pos.Binary.Cbor     as Cbor
import           Pos.Binary.Crypto   ()
import           Pos.Core.Types      (AddrPkAttrs (..), Address (..))
import           Pos.Data.Attributes (Attributes, getAttributes, putAttributesS,
                                      encodeAttributes, decodeAttributes)
>>>>>>> a8da5c04

{- NOTE: Address serialization
~~~~~~~~~~~~~~~~~~~~~~~~~~~~~~

An address is serialized as follows:

    <one-byte tag><length of content><content>

This lets us have backwards compatibility. For instance, if a newer version
of CSL adds an address with tag 5:

    data Address
        = ...
        | SuperAddress A B C

then older versions would deserialize it as follows:

    UnknownAddressType 5 <some bytes>

The length is needed because otherwise we wouldn't know where the address
ends and the next part of the structure begins (if an address is embedded
into a bigger structure).

Moreover, since we want *any* address to be potentially deserializable as
UnknownAddressType, we add length to already existing addresses
(PubKeyAddress, ScriptAddress, etc) as well even though it's not strictly
necessary (because there are no previous versions of CSL to be
backwards-compatible with and so we could special-case those types of
addresses and save a byte).
-}

instance CRC32 Address where
    crc32Update seed = crc32Update seed . serialize'

<<<<<<< HEAD
-- Just a stub as @arybczak is working on it.
instance Bi Address where
  encode = error "Address encode: unimplemented"
  decode = fail  "Address decode: unimplemented"
=======
----------------------------------------

instance Cbor.Bi (Attributes AddrPkAttrs) where
    encode = encodeAttributes [(0, Cbor.serialize' . addrPkDerivationPath)]
    decode = decodeAttributes def $ \n v acc -> case n of
        0 -> Just $ acc { addrPkDerivationPath = Cbor.deserialize' v }
        _ -> Nothing

instance Cbor.Bi Address where
    encode addr =
        Cbor.encodeListLen 2 <> encodeAddr
      where
        encodeAddr = case addr of
            PubKeyAddress keyHash attrs ->
                   Cbor.encode (0 :: Word8)
                <> Cbor.encode (Cbor.serialize' (keyHash, attrs))
            ScriptAddress scrHash ->
                   Cbor.encode (1 :: Word8)
                <> Cbor.encode (Cbor.serialize' scrHash)
            RedeemAddress keyHash ->
                   Cbor.encode (2 :: Word8)
                <> Cbor.encode (Cbor.serialize' keyHash)
            UnknownAddressType t bs ->
                   Cbor.encode t
                <> Cbor.encode bs

    decode = do
        Cbor.enforceSize "Address" 2
        t  <- Cbor.decode @Word8
        bs <- Cbor.decode @ByteString
        pure $ case t of
            0 -> uncurry PubKeyAddress $ Cbor.deserialize' bs
            1 -> ScriptAddress         $ Cbor.deserialize' bs
            2 -> RedeemAddress         $ Cbor.deserialize' bs
            _ -> UnknownAddressType t bs
>>>>>>> a8da5c04
<|MERGE_RESOLUTION|>--- conflicted
+++ resolved
@@ -3,27 +3,15 @@
 
 import           Universum
 
-<<<<<<< HEAD
 import           Data.Digest.CRC32   (CRC32 (..))
-import           Pos.Binary.Class    (Bi (..), serialize')
 import           Pos.Binary.Crypto   ()
 import           Pos.Core.Types      (Address)
-
-=======
 import           Data.Default        (def)
-import           Data.Digest.CRC32   (CRC32 (..), crc32)
 import           Data.Word           (Word8)
-import           Pos.Binary.Class    (Bi (..), Peek, Poke, PokeWithSize, Size (..),
-                                      convertToSizeNPut, encodeWithS, getBytes,
-                                      getSmallWithLength, getWord8, label, labelS,
-                                      putBytesS, putField, putS, putSmallWithLengthS,
-                                      putWord8S)
-import qualified Pos.Binary.Cbor     as Cbor
+import           Pos.Binary.Class    (Bi (..), serialize', deserialize', encodeListLen, enforceSize)
 import           Pos.Binary.Crypto   ()
 import           Pos.Core.Types      (AddrPkAttrs (..), Address (..))
-import           Pos.Data.Attributes (Attributes, getAttributes, putAttributesS,
-                                      encodeAttributes, decodeAttributes)
->>>>>>> a8da5c04
+import           Pos.Data.Attributes (Attributes, encodeAttributes, decodeAttributes)
 
 {- NOTE: Address serialization
 ~~~~~~~~~~~~~~~~~~~~~~~~~~~~~~
@@ -58,45 +46,38 @@
 instance CRC32 Address where
     crc32Update seed = crc32Update seed . serialize'
 
-<<<<<<< HEAD
--- Just a stub as @arybczak is working on it.
-instance Bi Address where
-  encode = error "Address encode: unimplemented"
-  decode = fail  "Address decode: unimplemented"
-=======
 ----------------------------------------
 
-instance Cbor.Bi (Attributes AddrPkAttrs) where
-    encode = encodeAttributes [(0, Cbor.serialize' . addrPkDerivationPath)]
+instance Bi (Attributes AddrPkAttrs) where
+    encode = encodeAttributes [(0, serialize' . addrPkDerivationPath)]
     decode = decodeAttributes def $ \n v acc -> case n of
-        0 -> Just $ acc { addrPkDerivationPath = Cbor.deserialize' v }
+        0 -> Just $ acc { addrPkDerivationPath = deserialize' v }
         _ -> Nothing
 
-instance Cbor.Bi Address where
+instance Bi Address where
     encode addr =
-        Cbor.encodeListLen 2 <> encodeAddr
+        encodeListLen 2 <> encodeAddr
       where
         encodeAddr = case addr of
             PubKeyAddress keyHash attrs ->
-                   Cbor.encode (0 :: Word8)
-                <> Cbor.encode (Cbor.serialize' (keyHash, attrs))
+                   encode (0 :: Word8)
+                <> encode (serialize' (keyHash, attrs))
             ScriptAddress scrHash ->
-                   Cbor.encode (1 :: Word8)
-                <> Cbor.encode (Cbor.serialize' scrHash)
+                   encode (1 :: Word8)
+                <> encode (serialize' scrHash)
             RedeemAddress keyHash ->
-                   Cbor.encode (2 :: Word8)
-                <> Cbor.encode (Cbor.serialize' keyHash)
+                   encode (2 :: Word8)
+                <> encode (serialize' keyHash)
             UnknownAddressType t bs ->
-                   Cbor.encode t
-                <> Cbor.encode bs
+                   encode t
+                <> encode bs
 
     decode = do
-        Cbor.enforceSize "Address" 2
-        t  <- Cbor.decode @Word8
-        bs <- Cbor.decode @ByteString
+        enforceSize "Address" 2
+        t  <- decode @Word8
+        bs <- decode @ByteString
         pure $ case t of
-            0 -> uncurry PubKeyAddress $ Cbor.deserialize' bs
-            1 -> ScriptAddress         $ Cbor.deserialize' bs
-            2 -> RedeemAddress         $ Cbor.deserialize' bs
-            _ -> UnknownAddressType t bs
->>>>>>> a8da5c04
+            0 -> uncurry PubKeyAddress $ deserialize' bs
+            1 -> ScriptAddress         $ deserialize' bs
+            2 -> RedeemAddress         $ deserialize' bs
+            _ -> UnknownAddressType t bs