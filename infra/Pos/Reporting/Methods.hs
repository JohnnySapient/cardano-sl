{-# LANGUAGE ConstraintKinds     #-}
{-# LANGUAGE ScopedTypeVariables #-}

-- | Methods of reporting different unhealthy behaviour to server.

module Pos.Reporting.Methods
       ( sendReportNode
       , sendReportNodeNologs
       , getNodeInfo
       , reportMisbehaviour
       , reportMisbehaviourMasked
       , reportingFatal
       , sendReport
       , retrieveLogFiles
       ) where

import           Universum

import           Control.Exception        (ErrorCall (..), SomeException)
import           Control.Lens             (each, to)
import           Control.Monad.Catch      (try)
import           Data.Aeson               (encode)
import           Data.Bits                (Bits (..))
import qualified Data.HashMap.Strict      as HM
import           Data.List                (isSuffixOf)
import qualified Data.List.NonEmpty       as NE
import qualified Data.Text.IO             as TIO
import           Data.Time.Clock          (getCurrentTime)
import           Data.Version             (Version (..))
import           Formatting               (sformat, shown, stext, (%))
import           Network.Info             (IPv4 (..), getNetworkInterfaces, ipv4)
import           Network.Wreq             (partFile, partLBS, post)
import           Pos.ReportServer.Report  (ReportInfo (..), ReportType (..))
import           Serokell.Util.Exceptions (throwText)
import           Serokell.Util.Text       (listBuilderJSON, listJson)
import           System.Directory         (doesFileExist)
import           System.FilePath          (takeFileName)
import           System.Info              (arch, os)
import           System.IO                (hClose)
import           System.IO.Temp           (withSystemTempFile)
import           System.Wlog              (CanLog, HasLoggerName, LoggerConfig (..),
                                           hwFilePath, lcTree, logDebug, logError,
                                           ltFiles, ltSubloggers, retrieveLogContent)

import           Pos.Core.Constants       (protocolMagic)
import           Pos.Exception            (CardanoFatalError)
import           Pos.Reporting.Exceptions (ReportingError (..))
<<<<<<< HEAD
import           Pos.Reporting.MemState   (MonadReportingMem, askReportingContext,
                                           rcLoggingConfig, rcReportServers)
=======
import           Pos.Reporting.MemState   (MonadReportingMem (..), rcLoggingConfig,
                                           rcReportServers)
import           Pos.Communication.Types.Protocol (NodeId)
>>>>>>> 1b101ea1

-- TODO From Pos.Util, remove after refactoring.
-- | Concatenates two url part using regular slash '/'.
-- E.g. @"./dir/" <//> "/file" = "./dir/file"@.
(<//>) :: String -> String -> String
(<//>) lhs rhs = lhs' ++ "/" ++ rhs'
  where
    isSlash = (== '/')
    lhs' = reverse $ dropWhile isSlash $ reverse lhs
    rhs' = dropWhile isSlash rhs

----------------------------------------------------------------------------
-- Node-specific
----------------------------------------------------------------------------

-- | Sends node's logs, taking 'LoggerConfig' from 'NodeContext',
-- retrieving all logger files from it. List of servers is also taken
-- from node's configuration.
sendReportNode
    :: (MonadIO m, MonadMask m, MonadReportingMem m)
    => Version -> ReportType -> m ()
sendReportNode version reportType = do
    logConfig <- view rcLoggingConfig <$> askReportingContext
    let allFiles = map snd $ retrieveLogFiles logConfig
    logFile <- maybe
        (throwText "sendReportNode: can't find any .pub file in logconfig")
        pure
        (head $ filter (".pub" `isSuffixOf`) allFiles)
    logContent <-
        takeGlobalSize charsConst <$>
        retrieveLogContent logFile (Just 5000)
    sendReportNodeImpl (reverse logContent) version reportType
  where
    -- 2 megabytes, assuming we use chars which are ASCII mostly
    charsConst :: Int
    charsConst = 1024 * 1024 * 2
    takeGlobalSize :: Int -> [Text] -> [Text]
    takeGlobalSize _ []            = []
    takeGlobalSize curLimit (t:xs) =
        let delta = curLimit - length t
        in bool [] (t:(takeGlobalSize delta xs)) (delta > 0)

-- | Same as 'sendReportNode', but doesn't attach any logs.
sendReportNodeNologs
    :: (MonadIO m, MonadMask m, MonadReportingMem m)
    => Version -> ReportType -> m ()
sendReportNodeNologs = sendReportNodeImpl []

sendReportNodeImpl
    :: (MonadIO m, MonadMask m, MonadReportingMem m)
    => [Text] -> Version -> ReportType -> m ()
sendReportNodeImpl rawLogs version reportType = do
    servers <- view rcReportServers <$> askReportingContext
    errors <- fmap lefts $ forM servers $ try .
        sendReport [] rawLogs reportType "cardano-node" version . toString
    whenNotNull errors $ throwSE . NE.head
  where
    throwSE (e :: SomeException) = throwM e


-- checks if ipv4 is from local range
ipv4Local :: Word32 -> Bool
ipv4Local w =
    or [b1 == 10, b1 == 172 && b2 >= 16 && b2 <= 31, b1 == 192 && b2 == 168]
  where
    b1 = w .&. 0xff
    b2 = (w `shiftR` 8) .&. 0xff

-- | Retrieves node info that we would like to know when analyzing
-- malicious behavior of node.
getNodeInfo :: (MonadIO m) => m (Set NodeId) -> m Text
getNodeInfo getPeers = do
    peers <- getPeers
    (ips :: [Text]) <-
        map show . filter ipExternal . map ipv4 <$>
        liftIO getNetworkInterfaces
    pure $ sformat outputF (pretty $ listBuilderJSON ips) peers
  where
    ipExternal (IPv4 w) =
        not $ ipv4Local w || w == 0 || w == 16777343 -- the last is 127.0.0.1
    outputF = ("{ nodeParams: '"%stext%"', otherNodes: "%listJson%" }")

type ReportingWorkMode m =
       ( MonadIO m
       , MonadMask m
       , MonadReportingMem m
       , HasLoggerName m
       , CanLog m
       )

-- | Reports misbehaviour given reason string. Effectively designed
-- for 'WorkMode' context.
reportMisbehaviour
    :: forall m . ReportingWorkMode m
    => m (Set NodeId) -> Version -> Text -> m ()
reportMisbehaviour getPeers version reason = do
    logError $ "Reporting misbehaviour \"" <> reason <> "\""
    nodeInfo <- getNodeInfo getPeers
    sendReportNode version $ RMisbehavior $ sformat misbehF reason nodeInfo
  where
    misbehF = stext%", nodeInfo: "%stext

-- | Report misbehaveour, but catch all errors inside
--
--   FIXME very misleading name. Suggests reporting misbehaviours while
--   asynchronous exceptions are masked.
--
--   FIXME catch and squelch *all* exceptions? Probably a bad idea.
reportMisbehaviourMasked
    :: forall m . ReportingWorkMode m
    => m (Set NodeId) -> Version -> Text -> m ()
reportMisbehaviourMasked getPeers version reason =
    reportMisbehaviour getPeers version reason `catch` handler
  where
    handler :: SomeException -> m ()
    handler e =
        logError $
        sformat ("Didn't manage to report misbehaveour "%stext%
                 " because of exception "%shown) reason e

-- | Execute action, report 'CardanoFatalError' and 'FatalError' if it
-- happens and rethrow. Errors related to reporting itself are caught,
-- logged and ignored.
reportingFatal
    :: forall m a . ReportingWorkMode m
    => m (Set NodeId) -> Version -> m a -> m a
reportingFatal getPeers version action =
    action `catch` handler1 `catch` handler2
  where
    andThrow :: (Exception e, MonadThrow n) => (e -> n x) -> e -> n y
    andThrow foo e = foo e >> throwM e
    report reason = do
        logDebug $ "Reporting error \"" <> reason <> "\""
        let errorF = stext%", nodeInfo: "%stext
        nodeInfo <- getNodeInfo getPeers
        sendReportNode version (RError $ sformat errorF reason nodeInfo) `catch`
            handlerSend reason
    handlerSend reason (e :: SomeException) =
        logError $
        sformat ("Didn't manage to report error "%stext%
                 " because of exception '"%shown%"' raised while sending") reason e
    handler1 = andThrow $ \(e :: CardanoFatalError) ->
        report (pretty e)
    handler2 = andThrow $ \(ErrorCall reason) ->
        report ("FatalError/error: " <> show reason)


----------------------------------------------------------------------------
-- General purpose
----------------------------------------------------------------------------

-- | Given logs files list and report type, sends reports to URI
-- asked. All files _must_ exist. Report server URI should be in form
-- like "http(s)://host:port/" without specified endpoint.
--
-- __Important notice__: if given paths are logs that we're currently
-- writing to using this executable (or forked thread), you'll get an
-- error, because there's no possibility to have two handles on the
-- same file, see 'System.IO' documentation on handles. Use second
-- parameter for that.
sendReport
    :: (MonadIO m, MonadMask m)
    => [FilePath]                 -- ^ Log files to read from
    -> [Text]                     -- ^ Raw log text (optional)
    -> ReportType
    -> Text
    -> Version
    -> String
    -> m ()
sendReport logFiles rawLogs reportType appName appVersion reportServerUri = do
    curTime <- liftIO getCurrentTime
    existingFiles <- filterM (liftIO . doesFileExist) logFiles
    when (null existingFiles && not (null logFiles)) $
        throwM $ CantRetrieveLogs logFiles
    putText $ "Rawlogs size is: " <> show (length rawLogs)
    withSystemTempFile "main.log" $ \tempFp tempHandle -> liftIO $ do
        forM_ rawLogs $ TIO.hPutStrLn tempHandle
        hClose tempHandle
        let memlogFiles = bool [tempFp] [] (null rawLogs)
        let memlogPart = map partFile' memlogFiles
        let pathsPart = map partFile' existingFiles
        let payloadPart =
                partLBS "payload"
                (encode $ reportInfo curTime $ existingFiles ++ memlogFiles)
        e <- try $ liftIO $ post (reportServerUri <//> "report") $
             payloadPart : (memlogPart ++ pathsPart)
        whenLeft e $ \(e' :: SomeException) -> throwM $ SendingError (show e')
  where
    partFile' fp = partFile (toFileName fp) fp
    toFileName = toText . takeFileName
    reportInfo curTime files =
        ReportInfo
        { rApplication = appName
        , rVersion = appVersion
        , rBuild = 0 -- what should be put here?
        , rOS = toText (os <> "-" <> arch)
        , rLogs = map toFileName files
        , rMagic = protocolMagic
        , rDate = curTime
        , rReportType = reportType
        }

-- | Given logger config, retrieves all (logger name, filepath) for
-- every logger that has file handle. Filepath inside does __not__
-- contain the common logger config prefix.
retrieveLogFiles :: LoggerConfig -> [([Text], FilePath)]
retrieveLogFiles lconfig = fromLogTree $ lconfig ^. lcTree
  where
    fromLogTree lt =
        let curElems = map ([],) (lt ^.. ltFiles . each . hwFilePath)
            addFoo (part, node) = map (first (part :)) $ fromLogTree node
        in curElems ++ concatMap addFoo (lt ^. ltSubloggers . to HM.toList)<|MERGE_RESOLUTION|>--- conflicted
+++ resolved
@@ -45,14 +45,9 @@
 import           Pos.Core.Constants       (protocolMagic)
 import           Pos.Exception            (CardanoFatalError)
 import           Pos.Reporting.Exceptions (ReportingError (..))
-<<<<<<< HEAD
-import           Pos.Reporting.MemState   (MonadReportingMem, askReportingContext,
-                                           rcLoggingConfig, rcReportServers)
-=======
-import           Pos.Reporting.MemState   (MonadReportingMem (..), rcLoggingConfig,
+import           Pos.Reporting.MemState   (MonadReportingMem, askReportingContext, rcLoggingConfig,
                                            rcReportServers)
 import           Pos.Communication.Types.Protocol (NodeId)
->>>>>>> 1b101ea1
 
 -- TODO From Pos.Util, remove after refactoring.
 -- | Concatenates two url part using regular slash '/'.
