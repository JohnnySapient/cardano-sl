--- conflicted
+++ resolved
@@ -1318,11 +1318,7 @@
           description = "Cardano SL main implementation";
           license = stdenv.lib.licenses.mit;
         }) {};
-<<<<<<< HEAD
-      cardano-sl-auxx = callPackage ({ Earley, MonadRandom, QuickCheck, ansi-wl-pprint, async, base, base58-bytestring, bytestring, canonical-json, cardano-sl, cardano-sl-core, cardano-sl-db, cardano-sl-infra, cardano-sl-ssc, cardano-sl-txp, cardano-sl-update, constraints, containers, cpphs, data-default, ether, formatting, generic-arbitrary, haskeline, hspec, lens, loc, log-warper, megaparsec, mkDerivation, mmorph, mtl, neat-interpolation, network-transport-tcp, node-sketch, optparse-applicative, parser-combinators, quickcheck-instances, random, safe-exceptions, scientific, serokell-util, split, stdenv, stm, temporary, text, text-format, time-units, transformers, universum, unix, unordered-containers }:
-=======
-      cardano-sl-auxx = callPackage ({ Earley, MonadRandom, QuickCheck, ansi-wl-pprint, async, base, bytestring, canonical-json, cardano-sl, cardano-sl-core, cardano-sl-db, cardano-sl-infra, cardano-sl-ssc, cardano-sl-txp, cardano-sl-update, cardano-sl-util, constraints, containers, cpphs, data-default, ether, formatting, generic-arbitrary, haskeline, hspec, lens, log-warper, megaparsec, mkDerivation, mmorph, mtl, neat-interpolation, network-transport-tcp, node-sketch, optparse-applicative, parser-combinators, quickcheck-instances, random, safe-exceptions, scientific, serokell-util, split, stdenv, stm, temporary, text, text-format, time-units, transformers, universum, unix, unordered-containers }:
->>>>>>> 892ea6c8
+      cardano-sl-auxx = callPackage ({ Earley, MonadRandom, QuickCheck, ansi-wl-pprint, async, base, bytestring, canonical-json, cardano-sl, cardano-sl-core, cardano-sl-db, cardano-sl-infra, cardano-sl-ssc, cardano-sl-txp, cardano-sl-update, cardano-sl-util, constraints, containers, cpphs, data-default, ether, formatting, generic-arbitrary, haskeline, hspec, lens, loc, log-warper, megaparsec, mkDerivation, mmorph, mtl, neat-interpolation, network-transport-tcp, node-sketch, optparse-applicative, parser-combinators, quickcheck-instances, random, safe-exceptions, scientific, serokell-util, split, stdenv, stm, temporary, text, text-format, time-units, transformers, universum, unix, unordered-containers }:
       mkDerivation {
           pname = "cardano-sl-auxx";
           version = "1.0.3";
@@ -4103,8 +4099,8 @@
       hscolour = callPackage ({ base, containers, mkDerivation, stdenv }:
       mkDerivation {
           pname = "hscolour";
-          version = "1.24.1";
-          sha256 = "e46fe3de8ed6f96e2216b94b7608d01919bc86b15dd8d0ec7e71c0e7e5bf79c8";
+          version = "1.24.2";
+          sha256 = "55fb86bafdcad9613c25910b1cbca4b071c1ddc6365538c3b3d4e350cb30cf22";
           isLibrary = true;
           isExecutable = true;
           enableSeparateDataOutput = true;
@@ -4743,27 +4739,6 @@
           description = "Linear Algebra";
           license = stdenv.lib.licenses.bsd3;
         }) {};
-<<<<<<< HEAD
-      list-t = callPackage ({ base, base-prelude, mkDerivation, mmorph, monad-control, mtl, stdenv, transformers, transformers-base }:
-      mkDerivation {
-          pname = "list-t";
-          version = "1.0.0.1";
-          sha256 = "4a4929b3733e692dd8072cc8521691dcc5e207f2218fe0201b9285641df8f701";
-          libraryHaskellDepends = [
-            base
-            base-prelude
-            mmorph
-            monad-control
-            mtl
-            transformers
-            transformers-base
-          ];
-          doHaddock = false;
-          doCheck = false;
-          homepage = "https://github.com/nikita-volkov/list-t";
-          description = "ListT done right";
-          license = stdenv.lib.licenses.mit;
-        }) {};
       loc = callPackage ({ base, containers, mkDerivation, stdenv }:
       mkDerivation {
           pname = "loc";
@@ -4779,8 +4754,6 @@
           description = "Types representing line and column positions and ranges in text files";
           license = stdenv.lib.licenses.asl20;
         }) {};
-=======
->>>>>>> 892ea6c8
       log-warper = callPackage ({ aeson, ansi-terminal, base, containers, deepseq, directory, dlist, errors, exceptions, extra, filepath, fmt, formatting, hashable, lens, mkDerivation, mmorph, monad-control, monad-loops, mtl, network, safecopy, stdenv, text, text-format, time, transformers, transformers-base, universum, unix, unordered-containers, yaml }:
       mkDerivation {
           pname = "log-warper";
