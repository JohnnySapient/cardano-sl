--- conflicted
+++ resolved
@@ -1492,11 +1492,7 @@
           description = "Cardano SL - basic DB interfaces";
           license = stdenv.lib.licenses.mit;
         }) {};
-<<<<<<< HEAD
-      cardano-sl-explorer = callPackage ({ MonadRandom, QuickCheck, aeson, base, base16-bytestring, binary, bytestring, cardano-sl, cardano-sl-core, cardano-sl-db, cardano-sl-godtossing, cardano-sl-infra, cardano-sl-ssc, cardano-sl-txp, cardano-sl-update, cborg, cereal, containers, cpphs, cryptonite, data-default, either, engine-io, engine-io-wai, ether, exceptions, formatting, generic-arbitrary, hspec, http-types, kademlia, lens, lifted-base, log-warper, memory, mkDerivation, mmorph, monad-control, monad-loops, mtl, network-transport-tcp, node-sketch, optparse-applicative, optparse-simple, purescript-bridge, pvss, quickcheck-instances, random, reflection, regex-tdfa, regex-tdfa-text, safecopy, serokell-util, servant, servant-multipart, servant-server, servant-swagger, servant-swagger-ui, socket-io, stdenv, stm, swagger2, tagged, text, text-format, time, time-units, transformers, transformers-base, universum, unordered-containers, vector, wai, wai-cors, wai-extra, warp }:
-=======
       cardano-sl-explorer = callPackage ({ MonadRandom, QuickCheck, aeson, base, base16-bytestring, binary, bytestring, cardano-sl, cardano-sl-core, cardano-sl-db, cardano-sl-godtossing, cardano-sl-infra, cardano-sl-ssc, cardano-sl-txp, cardano-sl-update, cborg, cereal, conduit, containers, cpphs, cryptonite, data-default, either, engine-io, engine-io-wai, ether, exceptions, formatting, generic-arbitrary, hspec, http-types, kademlia, lens, lifted-base, log-warper, memory, mkDerivation, mmorph, monad-control, monad-loops, mtl, network-transport-tcp, node-sketch, optparse-applicative, optparse-simple, purescript-bridge, pvss, quickcheck-instances, random, reflection, regex-tdfa, regex-tdfa-text, resourcet, rocksdb-haskell, safecopy, serokell-util, servant, servant-multipart, servant-server, servant-swagger, servant-swagger-ui, socket-io, stdenv, stm, swagger2, tagged, text, text-format, time, time-units, transformers, transformers-base, universum, unordered-containers, vector, wai, wai-cors, wai-extra, warp }:
->>>>>>> 280959b0
       mkDerivation {
           pname = "cardano-sl-explorer";
           version = "1.0.2";
@@ -1537,11 +1533,8 @@
             mtl
             node-sketch
             QuickCheck
-<<<<<<< HEAD
-=======
             resourcet
             rocksdb-haskell
->>>>>>> 280959b0
             serokell-util
             servant
             servant-server
