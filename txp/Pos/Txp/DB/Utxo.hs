--- conflicted
+++ resolved
@@ -6,14 +6,8 @@
 
 module Pos.Txp.DB.Utxo
        (
-<<<<<<< HEAD
        -- * Getters
          getTxOut
-=======
-         -- * Getters
-         getTxOutFromDB
-       , getTxOut
->>>>>>> c483c2e3
 
        -- * Operations
        , UtxoOp (..)
@@ -53,13 +47,8 @@
 import           Pos.Core.Address     (AddressIgnoringAttributes (..))
 import           Pos.DB               (DBError (..), DBIteratorClass (..),
                                        DBTag (GStateDB), IterType, MonadDB,
-<<<<<<< HEAD
                                        MonadDBRead (dbGet), RocksBatchOp (..),
                                        dbIterSource, encodeWithKeyPrefix)
-=======
-                                       MonadDBRead (..), RocksBatchOp (..), dbIterSource,
-                                       encodeWithKeyPrefix, rocksGetBi)
->>>>>>> c483c2e3
 import           Pos.DB.GState.Common (gsGetBi, gsPutBi, writeBatchGState)
 import           Pos.Txp.Core         (TxIn (..), TxOutAux, addrBelongsToSet, txOutStake)
 import           Pos.Txp.Toil.Types   (Utxo)
