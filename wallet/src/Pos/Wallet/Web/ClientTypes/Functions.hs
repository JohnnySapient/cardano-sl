--- conflicted
+++ resolved
@@ -26,14 +26,10 @@
 import           Pos.Core.Update (BlockVersionData (..), BlockVersionModifier (..),
                                   UpdateProposal (..))
 import           Pos.Crypto (EncryptedSecretKey, encToPublic)
-<<<<<<< HEAD
 import           Pos.Types (Address, ChainDifficulty, decodeTextAddress, makePubKeyAddressBoot,
                             sumCoins, unsafeAddCoin, unsafeIntegerToCoin)
 import           Pos.Update.Poll.Types (ConfirmedProposalState (..), StakeholderVotes,
                                         isPositiveVote)
-=======
-import           Pos.Update.Poll (ConfirmedProposalState (..), StakeholderVotes, isPositiveVote)
->>>>>>> 4a307688
 import           Pos.Util.Servant
 import           Pos.Wallet.Web.ClientTypes.Instances ()
 import           Pos.Wallet.Web.ClientTypes.Types (AccountId (..), Addr, CCoin, CHash (..),
