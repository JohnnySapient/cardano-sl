--- conflicted
+++ resolved
@@ -80,7 +80,6 @@
 import           Servant.Swagger.UI          (SwaggerSchemaUI)
 import           Universum
 
-<<<<<<< HEAD
 import           Pos.Client.Txp.Util         (InputSelectionPolicy)
 import           Pos.Types                   (Coin, SoftwareVersion)
 import           Pos.Util.Servant            (ApiLoggingConfig, CCapture, CQueryParam,
@@ -100,29 +99,7 @@
                                               SyncProgress, Wal)
 import           Pos.Wallet.Web.Error        (WalletError (DecodeError),
                                               catchEndpointErrors)
-import           Pos.Wallet.Web.Methods.Misc (WalletStateSnapshot)
-=======
--------
-import           Pos.Client.Txp.Util        (InputSelectionPolicy)
-import           Pos.Types                  (Coin, SoftwareVersion)
-import           Pos.Util.Servant           (ApiLoggingConfig, CCapture, CQueryParam,
-                                             CReqBody, DCQueryParam, DReqBody,
-                                             HasLoggingServer (..), LoggingApi,
-                                             ModifiesApiRes (..), ReportDecodeError (..),
-                                             VerbMod, WithTruncatedLog (..),
-                                             applyLoggingToHandler, inRouteServer,
-                                             serverHandlerL')
-import           Pos.Wallet.Web.ClientTypes (Addr, CAccount, CAccountId, CAccountInit,
-                                             CAccountMeta, CAddress, CCoin, CFilePath, ClientInfo,
-                                             CId, CInitialized, CPaperVendWalletRedeem,
-                                             CPassPhrase, CProfile, CTx, CTxId, CTxMeta,
-                                             CUpdateInfo, CWallet, CWalletInit,
-                                             CWalletMeta, CWalletRedeem, ScrollLimit,
-                                             ScrollOffset, SyncProgress, Wal)
-import           Pos.Wallet.Web.Error       (WalletError (DecodeError),
-                                             catchEndpointErrors)
 import           Pos.Wallet.Web.Methods.Misc (PendingTxsSummary, WalletStateSnapshot)
->>>>>>> d4168cd5
 
 -- | Common prefix for all endpoints.
 type ApiPrefix = "api"
