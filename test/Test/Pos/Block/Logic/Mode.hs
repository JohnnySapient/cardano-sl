--- conflicted
+++ resolved
@@ -245,18 +245,9 @@
                 systemStart
                 futureLrcCtx
         initBlockTestContextDo = do
-<<<<<<< HEAD
-            initNodeDBs @SscGodTossing systemStart
+            initNodeDBs @SscGodTossing
             _gscSlottingVar <- newTVarIO =<< GState.getSlottingData
             putSlottingVar _gscSlottingVar
-=======
-            let btcDBPureVar = dbPureVar
-            systemStart <- Timestamp <$> currentTime
-            initNodeDBs @SscGodTossing
-            slottingData <- GState.getSlottingData
-            btcSlottingVar <- (systemStart, ) <$> newTVarIO slottingData
-            putSlottingVar btcSlottingVar
->>>>>>> 77e25a7c
             btcSSlottingVar <- mkSimpleSlottingVar
             let btcLoggerName = "testing"
             lcLrcSync <- mkLrcSyncData >>= newTVarIO
